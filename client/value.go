--- conflicted
+++ resolved
@@ -4,16 +4,8 @@
 	"fmt"
 	"net/http"
 
-<<<<<<< HEAD
+	webapi_value "github.com/iotaledger/goshimmer/plugins/webapi/value"
 	webapi_allowedmanapledge "github.com/iotaledger/goshimmer/plugins/webapi/value/allowedmanapledge"
-	webapi_attachments "github.com/iotaledger/goshimmer/plugins/webapi/value/attachments"
-	webapi_gettxn "github.com/iotaledger/goshimmer/plugins/webapi/value/gettransactionbyid"
-	webapi_sendtxn "github.com/iotaledger/goshimmer/plugins/webapi/value/sendtransaction"
-	webapi_sendtxnbyjson "github.com/iotaledger/goshimmer/plugins/webapi/value/sendtransactionbyjson"
-	webapi_unspentoutputs "github.com/iotaledger/goshimmer/plugins/webapi/value/unspentoutputs"
-=======
-	webapi_value "github.com/iotaledger/goshimmer/plugins/webapi/value"
->>>>>>> a757b514
 )
 
 const (
@@ -72,32 +64,6 @@
 }
 
 // SendTransactionByJSON sends the transaction(JSON) to the Value Tangle and returns transaction ID.
-<<<<<<< HEAD
-func (api *GoShimmerAPI) SendTransactionByJSON(txn webapi_sendtxnbyjson.Request) (string, error) {
-	res := &webapi_sendtxn.Response{}
-	if err := api.do(http.MethodPost, routeSendTxnByJSON,
-		&webapi_sendtxnbyjson.Request{
-			Inputs:     txn.Inputs,
-			Outputs:    txn.Outputs,
-			Data:       txn.Data,
-			Signatures: txn.Signatures,
-		}, res); err != nil {
-		return "", err
-	}
-
-	return res.TransactionID, nil
-}
-
-// GetAllowedManaPledgeNodeIDs returns the list of allowed mana pledge IDs.
-func (api *GoShimmerAPI) GetAllowedManaPledgeNodeIDs() (*webapi_allowedmanapledge.Response, error) {
-	res := &webapi_allowedmanapledge.Response{}
-	if err := api.do(http.MethodGet, routeAllowedPledgeNodeIDs, nil, res); err != nil {
-		return nil, err
-	}
-
-	return res, nil
-}
-=======
 //func (api *GoShimmerAPI) SendTransactionByJSON(txn webapi_value.SendTransactionByJSONRequest) (string, error) {
 //	res := &webapi_value.SendTransactionByJSONResponse{}
 //	if err := api.do(http.MethodPost, routeSendTxnByJSON,
@@ -112,4 +78,13 @@
 //
 //	return res.TransactionID, nil
 //}
->>>>>>> a757b514
+
+// GetAllowedManaPledgeNodeIDs returns the list of allowed mana pledge IDs.
+func (api *GoShimmerAPI) GetAllowedManaPledgeNodeIDs() (*webapi_allowedmanapledge.Response, error) {
+	res := &webapi_allowedmanapledge.Response{}
+	if err := api.do(http.MethodGet, routeAllowedPledgeNodeIDs, nil, res); err != nil {
+		return nil, err
+	}
+
+	return res, nil
+}