--- conflicted
+++ resolved
@@ -156,7 +156,6 @@
 	MsgTypeVertex
 	// MsgTypeTipInfo defines a tip info message.
 	MsgTypeTipInfo
-<<<<<<< HEAD
 	// MsgTypeManaValue defines a mana value message.
 	MsgTypeManaValue
 	// MsgTypeManaMapOverall defines a message containing overall mana map.
@@ -171,10 +170,8 @@
 	MsgTypeManaRevoke
 	// MsgManaDashboardAddress is the socket address of the dashboard to stream mana from.
 	MsgManaDashboardAddress
-=======
 	// MsgTypeMsgOpinionFormed defines a tip info message.
 	MsgTypeMsgOpinionFormed
->>>>>>> 36be622d
 )
 
 type wsmsg struct {
