package value

import (
	"time"

	"github.com/iotaledger/goshimmer/packages/ledgerstate"
	"github.com/mr-tron/base58/base58"
)

var maxBookedAwaitTime = 5 * time.Second

// ParseTransaction handle transaction json object.
func ParseTransaction(tx *ledgerstate.Transaction) (txn Transaction) {
	// process inputs
	inputs := make([]Input, len(tx.Essence().Inputs()))
	for i, input := range tx.Essence().Inputs() {
		inputs[i] = Input{
			ConsumedOutputID: input.Base58(),
		}
	}

	// process outputs
	outputs := make([]Output, len(tx.Essence().Outputs()))
	for i, output := range tx.Essence().Outputs() {
		var balances []Balance
		output.Balances().ForEach(func(color ledgerstate.Color, balance uint64) bool {
			balances = append(balances, Balance{
				Color: color.String(),
				Value: int64(balance),
			})
			return true
		})
		outputs[i] = Output{
			Type:     output.Type(),
			Address:  output.Address().Base58(),
			Balances: balances,
		}
	}

	// process unlock blocks
	unlockBlocks := make([]UnlockBlock, len(tx.UnlockBlocks()))
	for i, unlockBlock := range tx.UnlockBlocks() {
		ub := UnlockBlock{
			Type: unlockBlock.Type(),
		}
		switch unlockBlock.Type() {
		case ledgerstate.SignatureUnlockBlockType:
			signature, _, _ := ledgerstate.SignatureFromBytes(unlockBlock.Bytes())
			ub.SignatureType = signature.Type()
			switch signature.Type() {
			case ledgerstate.ED25519SignatureType:
				signature, _, _ := ledgerstate.ED25519SignatureFromBytes(signature.Bytes())
				ub.PublicKey = signature.PublicKey.String()
				ub.Signature = signature.Signature.String()

			case ledgerstate.BLSSignatureType:
				signature, _, _ := ledgerstate.BLSSignatureFromBytes(signature.Bytes())
				ub.Signature = signature.Signature.String()
			}
		case ledgerstate.ReferenceUnlockBlockType:
			referenceUnlockBlock, _, _ := ledgerstate.ReferenceUnlockBlockFromBytes(unlockBlock.Bytes())
			ub.ReferencedIndex = referenceUnlockBlock.ReferencedIndex()
		}

		unlockBlocks[i] = ub
	}

	dataPayload := []byte{}
	if tx.Essence().Payload() != nil {
		dataPayload = tx.Essence().Payload().Bytes()
	}

	return Transaction{
		Version:           tx.Essence().Version(),
		Timestamp:         tx.Essence().Timestamp().Unix(),
		AccessPledgeID:    base58.Encode(tx.Essence().AccessPledgeID().Bytes()),
		ConsensusPledgeID: base58.Encode(tx.Essence().ConsensusPledgeID().Bytes()),
		Inputs:            inputs,
		Outputs:           outputs,
		UnlockBlocks:      unlockBlocks,
		DataPayload:       dataPayload,
	}
}

// TransactionMetadata holds the information of a transaction metadata.
type TransactionMetadata struct {
	BranchID           string `json:"branchID"`
	Solid              bool   `json:"solid"`
	SolidificationTime int64  `json:"solidificationTime"`
	Finalized          bool   `json:"finalized"`
	LazyBooked         bool   `json:"lazyBooked"`
}

// Transaction holds the information of a transaction.
type Transaction struct {
	Version           ledgerstate.TransactionEssenceVersion `json:"version"`
	Timestamp         int64                                 `json:"timestamp"`
	AccessPledgeID    string                                `json:"accessPledgeID"`
	ConsensusPledgeID string                                `json:"consensusPledgeID"`
	Inputs            []Input                               `json:"inputs"`
	Outputs           []Output                              `json:"outputs"`
	UnlockBlocks      []UnlockBlock                         `json:"unlockBlocks"`
	DataPayload       []byte                                `json:"dataPayload"`
<<<<<<< HEAD
}

// Metadata holds metadata about the output.
type Metadata struct {
	Timestamp time.Time `json:"timestamp"`
=======
>>>>>>> 85218b0a
}

// OutputID holds the output id and its inclusion state
type OutputID struct {
	ID             string         `json:"id"`
	Balances       []Balance      `json:"balances"`
	InclusionState InclusionState `json:"inclusion_state"`
	Metadata       Metadata       `json:"output_metadata"`
}

// UnspentOutput holds the address and the corresponding unspent output ids
type UnspentOutput struct {
	Address   string     `json:"address"`
	OutputIDs []OutputID `json:"output_ids"`
}

// Input holds the consumedOutputID
type Input struct {
	ConsumedOutputID string `json:"consumedOutputID"`
}

// Output consists an address and balances
type Output struct {
	Type     ledgerstate.OutputType `json:"type"`
	Address  string                 `json:"address"`
	Balances []Balance              `json:"balances"`
}

// Balance holds the value and the color of token
type Balance struct {
	Color string `json:"color"`
	Value int64  `json:"value"`
}

// InclusionState represents the different states of an OutputID
type InclusionState struct {
	Solid       bool `json:"solid,omitempty"`
	Confirmed   bool `json:"confirmed,omitempty"`
	Rejected    bool `json:"rejected,omitempty"`
	Liked       bool `json:"liked,omitempty"`
	Conflicting bool `json:"conflicting,omitempty"`
	Finalized   bool `json:"finalized,omitempty"`
	Preferred   bool `json:"preferred,omitempty"`
}

// UnlockBlock defines the struct of a signature.
type UnlockBlock struct {
	Type            ledgerstate.UnlockBlockType `json:"type"`
	ReferencedIndex uint16                      `json:"referencedIndex,omitempty"`
	SignatureType   ledgerstate.SignatureType   `json:"signatureType,omitempty"`
	PublicKey       string                      `json:"publicKey,omitempty"`
	Signature       string                      `json:"signature,omitempty"`
}<|MERGE_RESOLUTION|>--- conflicted
+++ resolved
@@ -101,14 +101,6 @@
 	Outputs           []Output                              `json:"outputs"`
 	UnlockBlocks      []UnlockBlock                         `json:"unlockBlocks"`
 	DataPayload       []byte                                `json:"dataPayload"`
-<<<<<<< HEAD
-}
-
-// Metadata holds metadata about the output.
-type Metadata struct {
-	Timestamp time.Time `json:"timestamp"`
-=======
->>>>>>> 85218b0a
 }
 
 // OutputID holds the output id and its inclusion state
@@ -116,7 +108,6 @@
 	ID             string         `json:"id"`
 	Balances       []Balance      `json:"balances"`
 	InclusionState InclusionState `json:"inclusion_state"`
-	Metadata       Metadata       `json:"output_metadata"`
 }
 
 // UnspentOutput holds the address and the corresponding unspent output ids
