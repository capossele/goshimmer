package gossip

import (
	"math"
	"net"
	"strconv"
	"sync"
	"time"

	"github.com/iotaledger/goshimmer/packages/accountability"
	"github.com/iotaledger/goshimmer/packages/daemon"
	"github.com/iotaledger/goshimmer/packages/errors"
	"github.com/iotaledger/goshimmer/packages/events"
	"github.com/iotaledger/goshimmer/packages/identity"
	"github.com/iotaledger/goshimmer/packages/network"
	"github.com/iotaledger/goshimmer/packages/node"
)

func configureNeighbors(plugin *node.Plugin) {
	Events.AddNeighbor.Attach(events.NewClosure(func(neighbor *Neighbor) {
		plugin.LogSuccess("new neighbor added " + neighbor.Identity.StringIdentifier + "@" + neighbor.Address.String() + ":" + strconv.Itoa(int(neighbor.Port)))
	}))

	Events.UpdateNeighbor.Attach(events.NewClosure(func(neighbor *Neighbor) {
		plugin.LogSuccess("existing neighbor updated " + neighbor.Identity.StringIdentifier + "@" + neighbor.Address.String() + ":" + strconv.Itoa(int(neighbor.Port)))
	}))

	Events.RemoveNeighbor.Attach(events.NewClosure(func(neighbor *Neighbor) {
		plugin.LogSuccess("existing neighbor removed " + neighbor.Identity.StringIdentifier + "@" + neighbor.Address.String() + ":" + strconv.Itoa(int(neighbor.Port)))
	}))
}

func runNeighbors(plugin *node.Plugin) {
	plugin.LogInfo("Starting Neighbor Connection Manager ...")

	neighborLock.RLock()
	for _, neighbor := range GetNeighbors() {
		manageConnection(plugin, neighbor)
	}
	neighborLock.RUnlock()

	Events.AddNeighbor.Attach(events.NewClosure(func(neighbor *Neighbor) {
		manageConnection(plugin, neighbor)
	}))

	plugin.LogSuccess("Starting Neighbor Connection Manager ... done")
}

func manageConnection(plugin *node.Plugin, neighbor *Neighbor) {
	daemon.BackgroundWorker(func() {
		failedConnectionAttempts := 0

		for _, exists := GetNeighbor(neighbor.Identity.StringIdentifier); exists && failedConnectionAttempts < CONNECTION_MAX_ATTEMPTS; {
			protocol, dialed, err := neighbor.Connect()
			if err != nil {
				failedConnectionAttempts++

				plugin.LogFailure("connection attempt [" + strconv.Itoa(int(failedConnectionAttempts)) + "/" + strconv.Itoa(CONNECTION_MAX_ATTEMPTS) + "] " + err.Error())

				if failedConnectionAttempts <= CONNECTION_MAX_ATTEMPTS {
					select {
					case <-daemon.ShutdownSignal:
						return

					case <-time.After(time.Duration(int(math.Pow(2, float64(failedConnectionAttempts-1)))) * CONNECTION_BASE_TIMEOUT):
						continue
					}
				}
			}

			failedConnectionAttempts = 0

			disconnectSignal := make(chan int, 1)
			protocol.Conn.Events.Close.Attach(events.NewClosure(func() {
				close(disconnectSignal)
			}))

			if dialed {
				go protocol.Init()
			}

			// wait for shutdown or
			select {
			case <-daemon.ShutdownSignal:
				return

			case <-disconnectSignal:
				continue
			}
		}

		RemoveNeighbor(neighbor.Identity.StringIdentifier)
	})
}

type Neighbor struct {
	Identity               *identity.Identity
	Address                net.IP
	Port                   uint16
	InitiatedProtocol      *protocol
	AcceptedProtocol       *protocol
	Events                 neighborEvents
	initiatedProtocolMutex sync.RWMutex
	acceptedProtocolMutex  sync.RWMutex
}

func NewNeighbor(identity *identity.Identity, address net.IP, port uint16) *Neighbor {
	return &Neighbor{
		Identity: identity,
		Address:  address,
		Port:     port,
		Events: neighborEvents{
			ProtocolConnectionEstablished: events.NewEvent(protocolCaller),
		},
	}
}

func UnmarshalPeer(data []byte) (*Neighbor, error) {
	return &Neighbor{}, nil
}

func (neighbor *Neighbor) Connect() (*protocol, bool, errors.IdentifiableError) {
	neighbor.initiatedProtocolMutex.Lock()
	defer neighbor.initiatedProtocolMutex.Unlock()

	// return existing connections first
	if neighbor.InitiatedProtocol != nil {
		return neighbor.InitiatedProtocol, false, nil
	}

	// if we already have an accepted connection -> use it instead
	if neighbor.AcceptedProtocol != nil {
		neighbor.acceptedProtocolMutex.RLock()
		if neighbor.AcceptedProtocol != nil {
			defer neighbor.acceptedProtocolMutex.RUnlock()

			return neighbor.AcceptedProtocol, false, nil
		}
		neighbor.acceptedProtocolMutex.RUnlock()
	}

	// otherwise try to dial
	conn, err := net.Dial("tcp", neighbor.Address.String()+":"+strconv.Itoa(int(neighbor.Port)))
	if err != nil {
		return nil, false, ErrConnectionFailed.Derive(err, "error when connecting to neighbor "+
			neighbor.Identity.StringIdentifier+"@"+neighbor.Address.String()+":"+strconv.Itoa(int(neighbor.Port)))
	}

	neighbor.InitiatedProtocol = newProtocol(network.NewManagedConnection(conn))

	neighbor.InitiatedProtocol.Conn.Events.Close.Attach(events.NewClosure(func() {
		neighbor.initiatedProtocolMutex.Lock()
		defer neighbor.initiatedProtocolMutex.Unlock()

		neighbor.InitiatedProtocol = nil
	}))

	// drop the "secondary" connection upon successful handshake
	neighbor.InitiatedProtocol.Events.HandshakeCompleted.Attach(events.NewClosure(func() {
		if accountability.OwnId().StringIdentifier <= neighbor.Identity.StringIdentifier {
			neighbor.acceptedProtocolMutex.Lock()
			var acceptedProtocolConn *network.ManagedConnection
			if neighbor.AcceptedProtocol != nil {
				acceptedProtocolConn = neighbor.AcceptedProtocol.Conn
			}
			neighbor.acceptedProtocolMutex.Unlock()

			if acceptedProtocolConn != nil {
				_ = acceptedProtocolConn.Close()
			}
		}

		neighbor.Events.ProtocolConnectionEstablished.Trigger(neighbor.InitiatedProtocol)
	}))

	return neighbor.InitiatedProtocol, true, nil
}

func (neighbor *Neighbor) Marshal() []byte {
	return nil
}

func (neighbor *Neighbor) Equals(other *Neighbor) bool {
	return neighbor.Identity.StringIdentifier == other.Identity.StringIdentifier &&
		neighbor.Port == other.Port && neighbor.Address.String() == other.Address.String()
}

func AddNeighbor(newNeighbor *Neighbor) {
	neighborLock.Lock()
	defer neighborLock.Unlock()

	if neighbor, exists := neighbors[newNeighbor.Identity.StringIdentifier]; !exists {
		neighbors[newNeighbor.Identity.StringIdentifier] = newNeighbor

		Events.AddNeighbor.Trigger(newNeighbor)
	} else {
<<<<<<< HEAD
		if !neighbor.Equals(newNeighbor) {
=======
		if !newNeighbor.Equals(neighbor) {
>>>>>>> 8858cfd7
			neighbor.Identity = newNeighbor.Identity
			neighbor.Port = newNeighbor.Port
			neighbor.Address = newNeighbor.Address

			Events.UpdateNeighbor.Trigger(neighbor)
		}
	}
}

func RemoveNeighbor(identifier string) {
	if _, exists := neighbors[identifier]; exists {
		neighborLock.Lock()
		defer neighborLock.Unlock()

		if neighbor, exists := neighbors[identifier]; exists {
			delete(neighbors, identifier)

			Events.RemoveNeighbor.Trigger(neighbor)
		}
	}
}

func GetNeighbor(identifier string) (*Neighbor, bool) {
	neighborLock.RLock()
	defer neighborLock.RUnlock()

	neighbor, exists := neighbors[identifier]

	return neighbor, exists
}

func GetNeighbors() map[string]*Neighbor {
	neighborLock.RLock()
	defer neighborLock.RUnlock()

	result := make(map[string]*Neighbor)
	for id, neighbor := range neighbors {
		result[id] = neighbor
	}

	return result
}

const (
	CONNECTION_MAX_ATTEMPTS = 5
	CONNECTION_BASE_TIMEOUT = 10 * time.Second
)

var neighbors = make(map[string]*Neighbor)

var neighborLock sync.RWMutex<|MERGE_RESOLUTION|>--- conflicted
+++ resolved
@@ -194,11 +194,7 @@
 
 		Events.AddNeighbor.Trigger(newNeighbor)
 	} else {
-<<<<<<< HEAD
 		if !neighbor.Equals(newNeighbor) {
-=======
-		if !newNeighbor.Equals(neighbor) {
->>>>>>> 8858cfd7
 			neighbor.Identity = newNeighbor.Identity
 			neighbor.Port = newNeighbor.Port
 			neighbor.Address = newNeighbor.Address
