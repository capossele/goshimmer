package client

import (
	"net"
	"strings"
	"sync"
	"time"

	"github.com/iotaledger/goshimmer/dapps/fpctest"
	"github.com/iotaledger/goshimmer/packages/shutdown"
	"github.com/iotaledger/goshimmer/packages/vote"
	"github.com/iotaledger/goshimmer/plugins/analysis/packet"
	"github.com/iotaledger/goshimmer/plugins/autopeering"
	"github.com/iotaledger/goshimmer/plugins/autopeering/local"
	"github.com/iotaledger/goshimmer/plugins/config"
	"github.com/iotaledger/hive.go/daemon"
	"github.com/iotaledger/hive.go/events"
	"github.com/iotaledger/hive.go/logger"
	"github.com/iotaledger/hive.go/network"
	"github.com/iotaledger/hive.go/node"
	"github.com/mr-tron/base58"
	flag "github.com/spf13/pflag"
)

const (
	// PluginName is the name of  the analysis client plugin.
	PluginName = "Analysis-Client"
	// CfgServerAddress defines the config flag of the analysis server address.
	CfgServerAddress = "analysis.client.serverAddress"
	// defines the report interval of the reporting in seconds.
	reportIntervalSec = 5
	// maxVoteContext defines the maximum number of vote context to fit into an FPC update
	maxVoteContext = 50
)

func init() {
	flag.String(CfgServerAddress, "ressims.iota.cafe:188", "tcp server for collecting analysis information")
}

var (
	// Plugin is the plugin instance of the analysis client plugin.
	Plugin      = node.NewPlugin(PluginName, node.Enabled, run)
	log         *logger.Logger
	managedConn *network.ManagedConnection
	connLock    sync.Mutex

	finalized      map[string]vote.Opinion
	finalizedMutex sync.RWMutex
)

func run(_ *node.Plugin) {
	finalized = make(map[string]vote.Opinion)
	log = logger.NewLogger(PluginName)

	conn, err := net.Dial("tcp", config.Node.GetString(CfgServerAddress))
	if err != nil {
		log.Debugf("Could not connect to reporting server: %s", err.Error())
		return
	}

	managedConn = network.NewManagedConnection(conn)

	if err := daemon.BackgroundWorker(PluginName, func(shutdownSignal <-chan struct{}) {

		onFinalizedClosure := events.NewClosure(onFinalized)
		fpctest.Voter().Events().Finalized.Attach(onFinalizedClosure)
		defer fpctest.Voter().Events().Finalized.Detach(onFinalizedClosure)

		onRoundExecutedClosure := events.NewClosure(onRoundExecuted)
		fpctest.Voter().Events().RoundExecuted.Attach(onRoundExecutedClosure)
		defer fpctest.Voter().Events().RoundExecuted.Detach(onRoundExecutedClosure)

		ticker := time.NewTicker(reportIntervalSec * time.Second)
		defer ticker.Stop()
		for {
			select {
			case <-shutdownSignal:
				return

			case <-ticker.C:
				sendHeartbeat(managedConn, createHeartbeat())
			}
		}
	}, shutdown.PriorityAnalysis); err != nil {
		log.Panicf("Failed to start as daemon: %s", err)
	}
}

func onFinalized(id string, opinion vote.Opinion) {
	finalizedMutex.Lock()
	finalized[id] = opinion
	finalizedMutex.Unlock()
}

// EventDispatchers holds the Heartbeat function.
type EventDispatchers struct {
	// Heartbeat defines the Heartbeat function.
	Heartbeat func(heartbeat *packet.Heartbeat)
}

<<<<<<< HEAD
func sendHeartbeat(conn *network.ManagedConnection, hb *packet.Heartbeat) {
	var out strings.Builder
	for _, value := range hb.OutboundIDs {
		out.WriteString(hex.EncodeToString(value))
	}
	var in strings.Builder
	for _, value := range hb.InboundIDs {
		in.WriteString(hex.EncodeToString(value))
	}
	log.Debugw(
		"Heartbeat",
		"nodeID", hex.EncodeToString(hb.OwnID),
		"outboundIDs", out.String(),
		"inboundIDs", in.String(),
	)

	data, err := packet.NewHeartbeatMessage(hb)
	if err != nil {
		log.Info(err, " - heartbeat message skipped")
		return
	}
=======
func getEventDispatchers(conn *network.ManagedConnection) *EventDispatchers {
	return &EventDispatchers{
		Heartbeat: func(hb *packet.Heartbeat) {
			var out strings.Builder
			for _, value := range hb.OutboundIDs {
				out.WriteString(base58.Encode(value))
			}
			var in strings.Builder
			for _, value := range hb.InboundIDs {
				in.WriteString(base58.Encode(value))
			}
			log.Debugw(
				"Heartbeat",
				"nodeID", base58.Encode(hb.OwnID),
				"outboundIDs", out.String(),
				"inboundIDs", in.String(),
			)

			data, err := packet.NewHeartbeatMessage(hb)
			if err != nil {
				log.Info(err, " - heartbeat message skipped")
				return
			}
>>>>>>> df5b6b25

	connLock.Lock()
	defer connLock.Unlock()
	if _, err = conn.Write(data); err != nil {
		log.Debugw("Error while writing to connection", "Description", err)
	}
}

func createHeartbeat() *packet.Heartbeat {
	// get own ID
	var nodeID []byte
	if local.GetInstance() != nil {
		// doesn't copy the ID, take care not to modify underlying bytearray!
		nodeID = local.GetInstance().ID().Bytes()
	}

	var outboundIDs [][]byte
	var inboundIDs [][]byte

	// get outboundIDs (chosen neighbors)
	outgoingNeighbors := autopeering.Selection().GetOutgoingNeighbors()
	outboundIDs = make([][]byte, len(outgoingNeighbors))
	for i, neighbor := range outgoingNeighbors {
		// doesn't copy the ID, take care not to modify underlying bytearray!
		outboundIDs[i] = neighbor.ID().Bytes()
	}

	// get inboundIDs (accepted neighbors)
	incomingNeighbors := autopeering.Selection().GetIncomingNeighbors()
	inboundIDs = make([][]byte, len(incomingNeighbors))
	for i, neighbor := range incomingNeighbors {
		// doesn't copy the ID, take care not to modify underlying bytearray!
		inboundIDs[i] = neighbor.ID().Bytes()
	}

	return &packet.Heartbeat{OwnID: nodeID, OutboundIDs: outboundIDs, InboundIDs: inboundIDs}
}

func onRoundExecuted(roundStats *vote.RoundStats) {
	// get own ID
	var nodeID []byte
	if local.GetInstance() != nil {
		// doesn't copy the ID, take care not to modify underlying bytearray!
		nodeID = local.GetInstance().ID().Bytes()
	}

	chunks := splitFPCVoteContext(roundStats.ActiveVoteContexts)

	connLock.Lock()
	defer connLock.Unlock()

	for _, chunk := range chunks {
		rs := vote.RoundStats{
			Duration:           roundStats.Duration,
			RandUsed:           roundStats.RandUsed,
			ActiveVoteContexts: chunk,
		}

		hb := &packet.FPCHeartbeat{
			OwnID:      nodeID,
			RoundStats: rs,
		}

		finalizedMutex.Lock()
		hb.Finalized = finalized
		finalized = make(map[string]vote.Opinion)
		finalizedMutex.Unlock()

		data, err := packet.NewFPCHeartbeatMessage(hb)
		if err != nil {
			log.Info(err, " - FPC heartbeat message skipped")
			return
		}

		log.Info("Client: onRoundExecuted data size: ", len(data))

		if _, err = managedConn.Write(data); err != nil {
			log.Debugw("Error while writing to connection", "Description", err)
			return
		}
	}
}

func splitFPCVoteContext(ctx map[string]*vote.Context) (chunk []map[string]*vote.Context) {
	chunk = make([]map[string]*vote.Context, 1)
	i, counter := 0, 0
	chunk[i] = make(map[string]*vote.Context)

	if len(ctx) < maxVoteContext {
		chunk[i] = ctx
		return
	}

	for conflictID, voteCtx := range ctx {
		counter++
		if counter >= maxVoteContext {
			counter = 0
			i++
			chunk = append(chunk, make(map[string]*vote.Context))
		}
		chunk[i][conflictID] = voteCtx
	}

	return
}<|MERGE_RESOLUTION|>--- conflicted
+++ resolved
@@ -1,6 +1,7 @@
 package client
 
 import (
+	"encoding/hex"
 	"net"
 	"strings"
 	"sync"
@@ -18,7 +19,6 @@
 	"github.com/iotaledger/hive.go/logger"
 	"github.com/iotaledger/hive.go/network"
 	"github.com/iotaledger/hive.go/node"
-	"github.com/mr-tron/base58"
 	flag "github.com/spf13/pflag"
 )
 
@@ -98,7 +98,6 @@
 	Heartbeat func(heartbeat *packet.Heartbeat)
 }
 
-<<<<<<< HEAD
 func sendHeartbeat(conn *network.ManagedConnection, hb *packet.Heartbeat) {
 	var out strings.Builder
 	for _, value := range hb.OutboundIDs {
@@ -120,31 +119,6 @@
 		log.Info(err, " - heartbeat message skipped")
 		return
 	}
-=======
-func getEventDispatchers(conn *network.ManagedConnection) *EventDispatchers {
-	return &EventDispatchers{
-		Heartbeat: func(hb *packet.Heartbeat) {
-			var out strings.Builder
-			for _, value := range hb.OutboundIDs {
-				out.WriteString(base58.Encode(value))
-			}
-			var in strings.Builder
-			for _, value := range hb.InboundIDs {
-				in.WriteString(base58.Encode(value))
-			}
-			log.Debugw(
-				"Heartbeat",
-				"nodeID", base58.Encode(hb.OwnID),
-				"outboundIDs", out.String(),
-				"inboundIDs", in.String(),
-			)
-
-			data, err := packet.NewHeartbeatMessage(hb)
-			if err != nil {
-				log.Info(err, " - heartbeat message skipped")
-				return
-			}
->>>>>>> df5b6b25
 
 	connLock.Lock()
 	defer connLock.Unlock()
