package packet

import (
	"errors"

	"github.com/iotaledger/hive.go/protocol/message"
	"github.com/iotaledger/hive.go/protocol/tlv"
)

var (
	// ErrMalformedPacket is returned when malformed packets are tried to be parsed.
	ErrMalformedPacket = errors.New("malformed packet")
)

// AnalysisMsgRegistry holds all message definitions for analysis server related messages
var AnalysisMsgRegistry *message.Registry

func init() {
<<<<<<< HEAD
	AnalysisMsgRegistry = message.NewRegistry([]*message.Definition{
		tlv.HeaderMessageDefinition,
		HeartbeatMessageDefinition,
		FPCHeartbeatMessageDefinition,
	})
	// // register tlv header type
	// if err := AnalysisMsgRegistry.RegisterType(tlv.MessageTypeHeader, tlv.HeaderMessageDefinition); err != nil {
	// 	panic(err)
	// }

	// // analysis plugin specific types (msgType > 0)
	// if err := AnalysisMsgRegistry.RegisterType(MessageTypeHeartbeat, HeartbeatMessageDefinition); err != nil {
	// 	panic(err)
	// }

	// if err := AnalysisMsgRegistry.RegisterType(MessageTypeFPCHeartbeat, FPCHeartbeatMessageDefinition); err != nil {
	// 	panic(err)
	// }
=======
	// message definitions to be registered in registry
	definitions := []*message.Definition{
		tlv.HeaderMessageDefinition,
		HeartbeatMessageDefinition,
	}
	AnalysisMsgRegistry = message.NewRegistry(definitions)
>>>>>>> 6026d479
}<|MERGE_RESOLUTION|>--- conflicted
+++ resolved
@@ -16,31 +16,11 @@
 var AnalysisMsgRegistry *message.Registry
 
 func init() {
-<<<<<<< HEAD
-	AnalysisMsgRegistry = message.NewRegistry([]*message.Definition{
-		tlv.HeaderMessageDefinition,
-		HeartbeatMessageDefinition,
-		FPCHeartbeatMessageDefinition,
-	})
-	// // register tlv header type
-	// if err := AnalysisMsgRegistry.RegisterType(tlv.MessageTypeHeader, tlv.HeaderMessageDefinition); err != nil {
-	// 	panic(err)
-	// }
-
-	// // analysis plugin specific types (msgType > 0)
-	// if err := AnalysisMsgRegistry.RegisterType(MessageTypeHeartbeat, HeartbeatMessageDefinition); err != nil {
-	// 	panic(err)
-	// }
-
-	// if err := AnalysisMsgRegistry.RegisterType(MessageTypeFPCHeartbeat, FPCHeartbeatMessageDefinition); err != nil {
-	// 	panic(err)
-	// }
-=======
 	// message definitions to be registered in registry
 	definitions := []*message.Definition{
 		tlv.HeaderMessageDefinition,
 		HeartbeatMessageDefinition,
+		FPCHeartbeatMessageDefinition,
 	}
 	AnalysisMsgRegistry = message.NewRegistry(definitions)
->>>>>>> 6026d479
 }