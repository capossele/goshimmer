package branchmanager

import (
	"fmt"
	"sync"

	"github.com/iotaledger/hive.go/marshalutil"
	"github.com/iotaledger/hive.go/objectstorage"
	"github.com/iotaledger/hive.go/stringify"
	"github.com/iotaledger/hive.go/types"
)

// Branch represents a part of the tangle, that shares the same perception of the ledger state. Every conflicting
// transaction forms a Branch, that contains all transactions that are spending Outputs of the conflicting transactions.
// Branches can also be created by merging two other Branches, which creates an aggregated Branch.
type Branch struct {
	objectstorage.StorableObjectFlags

	id             BranchID
	parentBranches []BranchID
	conflicts      map[ConflictID]types.Empty
	preferred      bool
	liked          bool
	finalized      bool
	confirmed      bool

	parentBranchesMutex sync.RWMutex
	conflictsMutex      sync.RWMutex
	preferredMutex      sync.RWMutex
	likedMutex          sync.RWMutex
	finalizedMutex      sync.RWMutex
	confirmedMutex      sync.RWMutex
}

// NewBranch is the constructor of a Branch and creates a new Branch object from the given details.
func NewBranch(id BranchID, parentBranches []BranchID) *Branch {
	return &Branch{
		id:             id,
		parentBranches: parentBranches,
		conflicts:      make(map[ConflictID]types.Empty),
	}
}

// BranchFromStorageKey is a factory method that creates a new Branch instance from a storage key of the objectstorage.
// It is used by the objectstorage, to create new instances of this entity.
func BranchFromStorageKey(key []byte, optionalTargetObject ...*Branch) (result *Branch, consumedBytes int, err error) {
	// determine the target object that will hold the unmarshaled information
	switch len(optionalTargetObject) {
	case 0:
		result = &Branch{}
	case 1:
		result = optionalTargetObject[0]
	default:
		panic("too many arguments in call to BranchFromStorageKey")
	}

	// parse information
	marshalUtil := marshalutil.New(key)
	result.id, err = ParseBranchID(marshalUtil)
	if err != nil {
		return
	}
	consumedBytes = marshalUtil.ReadOffset()

	return
}

// BranchFromBytes unmarshals a Branch from a sequence of bytes.
func BranchFromBytes(bytes []byte, optionalTargetObject ...*Branch) (result *Branch, consumedBytes int, err error) {
	marshalUtil := marshalutil.New(bytes)
	result, err = ParseBranch(marshalUtil, optionalTargetObject...)
	consumedBytes = marshalUtil.ReadOffset()

	return
}

// ParseBranch unmarshals a Branch using the given marshalUtil (for easier marshaling/unmarshaling).
func ParseBranch(marshalUtil *marshalutil.MarshalUtil, optionalTargetObject ...*Branch) (result *Branch, err error) {
	parsedObject, err := marshalUtil.Parse(func(data []byte) (interface{}, int, error) {
		return BranchFromStorageKey(data, optionalTargetObject...)
	})
	if err != nil {
		return
	}

	result = parsedObject.(*Branch)
	_, err = marshalUtil.Parse(func(data []byte) (parseResult interface{}, parsedBytes int, parseErr error) {
		parsedBytes, parseErr = result.UnmarshalObjectStorageValue(data)

		return
	})

	return
}

// ID returns the identifier of the Branch (usually the transaction.ID that created the branch - unless its an
// aggregated Branch).
func (branch *Branch) ID() BranchID {
	return branch.id
}

// ParentBranches returns the identifiers of the parents of this Branch.
func (branch *Branch) ParentBranches() (parentBranches []BranchID) {
	branch.parentBranchesMutex.RLock()
	defer branch.parentBranchesMutex.RUnlock()

	parentBranches = make([]BranchID, len(branch.parentBranches))
	copy(parentBranches, branch.parentBranches)

	return
}

// updateParentBranch updates the parent of a non-aggregated Branch. Aggregated branches can not simply be "moved
// around" by changing their parent and need to be re-aggregated (because their ID depends on their parents).
func (branch *Branch) updateParentBranch(newParentBranchID BranchID) (modified bool, err error) {
	branch.parentBranchesMutex.RLock()
	if len(branch.parentBranches) != 1 {
		err = fmt.Errorf("tried to update parent of aggregated Branch '%s'", branch.ID())

		branch.parentBranchesMutex.RUnlock()

		return
	}

	if branch.parentBranches[0] == newParentBranchID {
		branch.parentBranchesMutex.RUnlock()

		return
	}

	branch.parentBranchesMutex.RUnlock()
	branch.parentBranchesMutex.Lock()
	defer branch.parentBranchesMutex.Unlock()

	if branch.parentBranches[0] == newParentBranchID {
		return
	}

	branch.parentBranches[0] = newParentBranchID
	branch.SetModified()
	modified = true

	return
}

// IsAggregated returns true if the branch is not a conflict-branch, but was created by merging multiple other branches.
func (branch *Branch) IsAggregated() bool {
	return len(branch.parentBranches) > 1
}

// Conflicts retrieves the Conflicts that a Branch is part of.
func (branch *Branch) Conflicts() (conflicts map[ConflictID]types.Empty) {
	branch.conflictsMutex.RLock()
	defer branch.conflictsMutex.RUnlock()

	conflicts = make(map[ConflictID]types.Empty, len(branch.conflicts))
	for conflict := range branch.conflicts {
		conflicts[conflict] = types.Void
	}

	return
}

// addConflict registers the membership of this Branch in a given conflict.
func (branch *Branch) addConflict(conflict ConflictID) (added bool) {
	branch.conflictsMutex.RLock()
	if _, exists := branch.conflicts[conflict]; exists {
		branch.conflictsMutex.RUnlock()

		return
	}

	branch.conflictsMutex.RUnlock()
	branch.conflictsMutex.Lock()
	defer branch.conflictsMutex.Unlock()

	if _, exists := branch.conflicts[conflict]; exists {
		return
	}

	branch.conflicts[conflict] = types.Void
	branch.SetModified()
	added = true

	return
}

// Preferred returns true, if the branch is the favored one among the branches in the same conflict sets.
func (branch *Branch) Preferred() bool {
	branch.preferredMutex.RLock()
	defer branch.preferredMutex.RUnlock()

	return branch.preferred
}

// setPreferred is the setter for the preferred flag. It returns true if the value of the flag has been updated.
// A branch is preferred if it represents the "liked" part of the tangle in it corresponding Branch.
func (branch *Branch) setPreferred(preferred bool) (modified bool) {
	branch.preferredMutex.RLock()
	if branch.preferred == preferred {
		branch.preferredMutex.RUnlock()

		return
	}

	branch.preferredMutex.RUnlock()
	branch.preferredMutex.Lock()
	defer branch.preferredMutex.Unlock()

	if branch.preferred == preferred {
		return
	}

	branch.preferred = preferred
	branch.SetModified()
	modified = true
<<<<<<< HEAD
=======

>>>>>>> 7db8e8e1
	return
}

// Liked returns if the branch is liked (it is preferred and all of its parents are liked).
func (branch *Branch) Liked() bool {
	branch.likedMutex.RLock()
	defer branch.likedMutex.RUnlock()

	return branch.liked
}

// setLiked modifies the liked flag of this branch. It returns true, if the current value has been modified.
func (branch *Branch) setLiked(liked bool) (modified bool) {
	branch.likedMutex.RLock()
	if branch.liked == liked {
		branch.likedMutex.RUnlock()

		return
	}

	branch.likedMutex.RUnlock()
	branch.likedMutex.Lock()
	defer branch.likedMutex.Unlock()

	if branch.liked == liked {
		return
	}

	branch.liked = liked
	branch.SetModified()
	modified = true
	return
}

// Finalized returns true if the branch has been marked as finalized.
func (branch *Branch) Finalized() bool {
	branch.finalizedMutex.RLock()
	defer branch.finalizedMutex.RUnlock()

	return branch.finalized
}

// setFinalized is the setter for the finalized flag. It returns true if the value of the flag has been updated.
// A branch is finalized if a decisions regarding its preference has been made.
// Note: Just because a branch has been finalized, does not mean that all transactions it contains have also been
//       finalized but only that the underlying conflict that created the Branch has been finalized.
func (branch *Branch) setFinalized(finalized bool) (modified bool) {
	branch.finalizedMutex.RLock()
	if branch.finalized == finalized {
		branch.finalizedMutex.RUnlock()

		return
	}

	branch.finalizedMutex.RUnlock()
	branch.finalizedMutex.Lock()
	defer branch.finalizedMutex.Unlock()

	if branch.finalized == finalized {
		return
	}

	branch.finalized = finalized
	branch.SetModified()
	modified = true

	return
}

// Confirmed returns true if the branch has been accepted to be part of the ledger state.
func (branch *Branch) Confirmed() bool {
	branch.confirmedMutex.RLock()
	defer branch.confirmedMutex.RUnlock()

	return branch.confirmed
}

// setConfirmed is the setter for the confirmed flag. It returns true if the value of the flag has been updated.
// A branch is confirmed if it is considered to have been accepted to be part of the ledger state.
// Note: Just because a branch has been confirmed, does not mean that all transactions it contains have also been
//       confirmed but only that the underlying conflict that created the Branch has been decided.
func (branch *Branch) setConfirmed(confirmed bool) (modified bool) {
	branch.confirmedMutex.RLock()
	if branch.confirmed == confirmed {
		branch.confirmedMutex.RUnlock()

		return
	}

	branch.confirmedMutex.RUnlock()
	branch.confirmedMutex.Lock()
	defer branch.confirmedMutex.Unlock()

	if branch.confirmed == confirmed {
		return
	}

	branch.confirmed = confirmed
	branch.SetModified()
	modified = true

	return
}

// Finalized returns true if the branch has been marked as finalized.
func (branch *Branch) Finalized() bool {
	branch.finalizedMutex.RLock()
	defer branch.finalizedMutex.RUnlock()

	return branch.finalized
}

// setFinalized is the setter for the finalized flag. It returns true if the value of the flag has been updated.
// A branch is finalized if a decisions regarding its preference has been made.
// Note: Just because a branch has been finalized, does not mean that all transactions it contains have also been
//       finalized but only that the underlying conflict that created the Branch has been finalized.
func (branch *Branch) setFinalized(finalized bool) (modified bool) {
	branch.finalizedMutex.RLock()
	if branch.finalized == finalized {
		branch.finalizedMutex.RUnlock()

		return
	}

	branch.finalizedMutex.RUnlock()
	branch.finalizedMutex.Lock()
	defer branch.finalizedMutex.Unlock()

	if branch.finalized == finalized {
		return
	}

	branch.finalized = finalized
	branch.SetModified()
	modified = true

	return
}

// Confirmed returns true if the branch has been accepted to be part of the ledger state.
func (branch *Branch) Confirmed() bool {
	branch.confirmedMutex.RLock()
	defer branch.confirmedMutex.RUnlock()

	return branch.confirmed
}

// setConfirmed is the setter for the confirmed flag. It returns true if the value of the flag has been updated.
// A branch is confirmed if it is considered to have been accepted to be part of the ledger state.
// Note: Just because a branch has been confirmed, does not mean that all transactions it contains have also been
//       confirmed but only that the underlying conflict that created the Branch has been decided.
func (branch *Branch) setConfirmed(confirmed bool) (modified bool) {
	branch.confirmedMutex.RLock()
	if branch.confirmed == confirmed {
		branch.confirmedMutex.RUnlock()

		return
	}

	branch.confirmedMutex.RUnlock()
	branch.confirmedMutex.Lock()
	defer branch.confirmedMutex.Unlock()

	if branch.confirmed == confirmed {
		return
	}

	branch.confirmed = confirmed
	branch.SetModified()
	modified = true

	return
}

// Bytes returns a marshaled version of this Branch.
func (branch *Branch) Bytes() []byte {
	return marshalutil.New().
		WriteBytes(branch.ObjectStorageKey()).
		WriteBytes(branch.ObjectStorageValue()).
		Bytes()
}

// String returns a human readable version of this Branch (for debug purposes).
func (branch *Branch) String() string {
	return stringify.Struct("Branch",
		stringify.StructField("id", branch.ID()),
	)
}

// Update is disabled but needs to be implemented to be compatible with the objectstorage.
func (branch *Branch) Update(other objectstorage.StorableObject) {
	panic("updates are disabled - please use the setters")
}

// ObjectStorageKey returns the bytes that are used as a key when storing the Branch in an objectstorage.
func (branch *Branch) ObjectStorageKey() []byte {
	return branch.id.Bytes()
}

// ObjectStorageValue returns the bytes that represent all remaining information (not stored in the key) of a marshaled
// Branch.
func (branch *Branch) ObjectStorageValue() []byte {
	branch.preferredMutex.RLock()
	branch.likedMutex.RLock()
	defer branch.preferredMutex.RUnlock()
	defer branch.likedMutex.RUnlock()

	parentBranches := branch.ParentBranches()
	parentBranchCount := len(parentBranches)

	marshalUtil := marshalutil.New(3*marshalutil.BOOL_SIZE + marshalutil.UINT32_SIZE + parentBranchCount*BranchIDLength)
	marshalUtil.WriteBool(branch.Preferred())
	marshalUtil.WriteBool(branch.Liked())
	marshalUtil.WriteBool(branch.Confirmed())
	marshalUtil.WriteUint32(uint32(parentBranchCount))
	for _, branchID := range parentBranches {
		marshalUtil.WriteBytes(branchID.Bytes())
	}

	return marshalUtil.Bytes()
}

// UnmarshalObjectStorageValue unmarshals the bytes that are stored in the value of the objectstorage.
func (branch *Branch) UnmarshalObjectStorageValue(valueBytes []byte) (consumedBytes int, err error) {
	marshalUtil := marshalutil.New(valueBytes)
	branch.preferred, err = marshalUtil.ReadBool()
	if err != nil {
		return
	}
	branch.liked, err = marshalUtil.ReadBool()
	if err != nil {
		return
	}
	branch.confirmed, err = marshalUtil.ReadBool()
	if err != nil {
		return
	}
	parentBranchCount, err := marshalUtil.ReadUint32()
	if err != nil {
		return
	}
	branch.parentBranches = make([]BranchID, parentBranchCount)
	for i := uint32(0); i < parentBranchCount; i++ {
		branch.parentBranches[i], err = ParseBranchID(marshalUtil)
		if err != nil {
			return
		}
	}
	consumedBytes = marshalUtil.ReadOffset()

	return
}

// CachedBranch is a wrapper for the generic CachedObject returned by the objectstorage, that overrides the accessor
// methods, with a type-casted one.
type CachedBranch struct {
	objectstorage.CachedObject
}

// Retain marks this CachedObject to still be in use by the program.
func (cachedBranch *CachedBranch) Retain() *CachedBranch {
	return &CachedBranch{cachedBranch.CachedObject.Retain()}
}

// Unwrap is the type-casted equivalent of Get. It returns nil if the object does not exist.
func (cachedBranch *CachedBranch) Unwrap() *Branch {
	untypedObject := cachedBranch.Get()
	if untypedObject == nil {
		return nil
	}

	typedObject := untypedObject.(*Branch)
	if typedObject == nil || typedObject.IsDeleted() {
		return nil
	}

	return typedObject
}

// Consume unwraps the CachedObject and passes a type-casted version to the consumer (if the object is not empty - it
// exists). It automatically releases the object when the consumer finishes.
func (cachedBranch *CachedBranch) Consume(consumer func(branch *Branch), forceRelease ...bool) (consumed bool) {
	return cachedBranch.CachedObject.Consume(func(object objectstorage.StorableObject) {
		consumer(object.(*Branch))
	}, forceRelease...)
}

// CachedBranches represents a collection of CachedBranches.
type CachedBranches map[BranchID]*CachedBranch

// Consume iterates over the CachedObjects, unwraps them and passes a type-casted version to the consumer (if the object
// is not empty - it exists). It automatically releases the object when the consumer finishes. It returns true, if at
// least one object was consumed.
func (cachedBranches CachedBranches) Consume(consumer func(branch *Branch)) (consumed bool) {
	for _, cachedBranch := range cachedBranches {
		consumed = cachedBranch.Consume(func(output *Branch) {
			consumer(output)
		}) || consumed
	}

	return
}

// Release is a utility function that allows us to release all CachedObjects in the collection.
func (cachedBranches CachedBranches) Release(force ...bool) {
	for _, cachedBranch := range cachedBranches {
		cachedBranch.Release(force...)
	}
}<|MERGE_RESOLUTION|>--- conflicted
+++ resolved
@@ -214,10 +214,7 @@
 	branch.preferred = preferred
 	branch.SetModified()
 	modified = true
-<<<<<<< HEAD
-=======
-
->>>>>>> 7db8e8e1
+
 	return
 }
 
@@ -249,7 +246,8 @@
 	branch.liked = liked
 	branch.SetModified()
 	modified = true
-	return
+
+	return branch.liked
 }
 
 // Finalized returns true if the branch has been marked as finalized.
@@ -322,76 +320,6 @@
 	return
 }
 
-// Finalized returns true if the branch has been marked as finalized.
-func (branch *Branch) Finalized() bool {
-	branch.finalizedMutex.RLock()
-	defer branch.finalizedMutex.RUnlock()
-
-	return branch.finalized
-}
-
-// setFinalized is the setter for the finalized flag. It returns true if the value of the flag has been updated.
-// A branch is finalized if a decisions regarding its preference has been made.
-// Note: Just because a branch has been finalized, does not mean that all transactions it contains have also been
-//       finalized but only that the underlying conflict that created the Branch has been finalized.
-func (branch *Branch) setFinalized(finalized bool) (modified bool) {
-	branch.finalizedMutex.RLock()
-	if branch.finalized == finalized {
-		branch.finalizedMutex.RUnlock()
-
-		return
-	}
-
-	branch.finalizedMutex.RUnlock()
-	branch.finalizedMutex.Lock()
-	defer branch.finalizedMutex.Unlock()
-
-	if branch.finalized == finalized {
-		return
-	}
-
-	branch.finalized = finalized
-	branch.SetModified()
-	modified = true
-
-	return
-}
-
-// Confirmed returns true if the branch has been accepted to be part of the ledger state.
-func (branch *Branch) Confirmed() bool {
-	branch.confirmedMutex.RLock()
-	defer branch.confirmedMutex.RUnlock()
-
-	return branch.confirmed
-}
-
-// setConfirmed is the setter for the confirmed flag. It returns true if the value of the flag has been updated.
-// A branch is confirmed if it is considered to have been accepted to be part of the ledger state.
-// Note: Just because a branch has been confirmed, does not mean that all transactions it contains have also been
-//       confirmed but only that the underlying conflict that created the Branch has been decided.
-func (branch *Branch) setConfirmed(confirmed bool) (modified bool) {
-	branch.confirmedMutex.RLock()
-	if branch.confirmed == confirmed {
-		branch.confirmedMutex.RUnlock()
-
-		return
-	}
-
-	branch.confirmedMutex.RUnlock()
-	branch.confirmedMutex.Lock()
-	defer branch.confirmedMutex.Unlock()
-
-	if branch.confirmed == confirmed {
-		return
-	}
-
-	branch.confirmed = confirmed
-	branch.SetModified()
-	modified = true
-
-	return
-}
-
 // Bytes returns a marshaled version of this Branch.
 func (branch *Branch) Bytes() []byte {
 	return marshalutil.New().
