--- conflicted
+++ resolved
@@ -27,17 +27,9 @@
 	profiling.Plugin,
 	database.Plugin,
 	autopeering.Plugin,
-<<<<<<< HEAD
-	messagelayer.PLUGIN,
-	gossip.Plugin,
-	gracefulshutdown.PLUGIN,
-	metrics.PLUGIN,
-	drng.PLUGIN,
-=======
 	messagelayer.Plugin,
 	gossip.Plugin,
 	gracefulshutdown.Plugin,
 	metrics.Plugin,
 	drng.Plugin,
->>>>>>> e96061cc
 )