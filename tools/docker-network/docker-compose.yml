--- conflicted
+++ resolved
@@ -11,15 +11,9 @@
       --autopeering.seed=uuDCzsjyLNQ17/7fWKPNMYmr4IWuaVRf7qKqRL0v/6c=
       --autopeering.entryNodes=
       --analysis.server.bindAddress=0.0.0.0:1888
-<<<<<<< HEAD
-      --node.enablePlugins=analysis-server,analysis-webinterface,analysis-dashboard
-      --node.disablePlugins=portcheck,dashboard
-      --node.enablePlugins=bootstrap
-=======
       --analysis.dashboard.bindAddress=0.0.0.0:9000
       --node.enablePlugins=analysis-server,analysis-dashboard
       --node.disablePlugins=portcheck,dashboard,analysis-client,gossip,drng,issuer,sync,metrics,messagelayer,webapi,webapibroadcastdataendpoint,webapifindtransactionhashesendpoint,webapigetneighborsendpoint,webapigettransactionobjectsbyhashendpoint,webapigettransactiontrytesbyhashendpoint
->>>>>>> eaa345e4
     volumes:
       - ./config.docker.json:/tmp/config.json:ro
       - goshimmer-cache:/go
