version: "3.5"

services:
  mongodb_container:
    image: mongo:latest
    environment:
      MONGO_INITDB_ROOT_USERNAME: root
      MONGO_INITDB_ROOT_PASSWORD: password
    ports:
      - 27017:27017
    volumes:
      - mongodb_data_container:/data/db
 
  entry_node:
    container_name: entry_node
    image: golang:1.14
    entrypoint: /go/bin/main
    command: >
      --config-dir=/tmp
      --database.directory=/tmp/mainnetdb
      --autopeering.seed=base58:8kPPCqaJFAt8BJtx6qw5PN8bKEM2XKXor6PxkmHf6bcr
      --autopeering.entryNodes=
      --analysis.server.bindAddress=0.0.0.0:1888
      --analysis.dashboard.bindAddress=0.0.0.0:9000
      --node.enablePlugins=analysis-server,analysis-dashboard
      --analysis.dashboard.dev=false
      --node.disablePlugins=portcheck,dashboard,analysis-client,gossip,drng,issuer,sync,metrics,messagelayer,valuetransfers,webapi,webapibroadcastdataendpoint,webapifindtransactionhashesendpoint,webapigetneighborsendpoint,webapigettransactionobjectsbyhashendpoint,webapigettransactiontrytesbyhashendpoint
    volumes:
      - ./config.docker.json:/tmp/config.json:ro
      - goshimmer-cache:/go
    ports:
      - "127.0.0.1:9000:9000/tcp" # analysis dashboard
    expose:
      - "1888/tcp" # analysis server (within Docker network)

  peer_master:
    container_name: peer_master
    image: golang:1.14
    entrypoint: /go/bin/main
    command: >
      --config-dir=/tmp
      --database.directory=/tmp/mainnetdb
<<<<<<< HEAD
=======
      --node.disablePlugins=valuetransfers
>>>>>>> b8331022
      --node.enablePlugins=bootstrap,prometheus
    volumes:
      - ./config.docker.json:/tmp/config.json:ro
      - goshimmer-cache:/go
    ports:
      - "127.0.0.1:8080:8080/tcp" # web API
      - "127.0.0.1:8081:8081/tcp" # dashboard
      - "127.0.0.1:9311:9311/tcp" # prometheus
    depends_on:
      - entry_node

  peer_replica:
    image: golang:1.14
    entrypoint: /go/bin/main
    command: >
      --config-dir=/tmp
      --database.directory=/tmp/mainnetdb
      --node.enablePlugins=bootstrap
      --node.disablePlugins=dashboard,portcheck
    volumes:
      - ./config.docker.json:/tmp/config.json:ro
      - goshimmer-cache:/go
    expose:
      - "8080/tcp" # web API (within Docker network)
    depends_on:
      - entry_node

  prometheus:
    image: prom/prometheus:latest
    container_name: prometheus
    ports:
<<<<<<< HEAD
    - "127.0.0.1:9090:9090/tcp"
=======
    - 9090:9090
>>>>>>> b8331022
    command:
    - --config.file=/etc/prometheus/prometheus.yml
    volumes:
    - ./prometheus.yml:/etc/prometheus/prometheus.yml:ro
    depends_on:
    - peer_master

volumes:
  goshimmer-cache:
    name: goshimmer-cache
  mongodb_data_container:<|MERGE_RESOLUTION|>--- conflicted
+++ resolved
@@ -40,10 +40,6 @@
     command: >
       --config-dir=/tmp
       --database.directory=/tmp/mainnetdb
-<<<<<<< HEAD
-=======
-      --node.disablePlugins=valuetransfers
->>>>>>> b8331022
       --node.enablePlugins=bootstrap,prometheus
     volumes:
       - ./config.docker.json:/tmp/config.json:ro
@@ -75,11 +71,7 @@
     image: prom/prometheus:latest
     container_name: prometheus
     ports:
-<<<<<<< HEAD
-    - "127.0.0.1:9090:9090/tcp"
-=======
     - 9090:9090
->>>>>>> b8331022
     command:
     - --config.file=/etc/prometheus/prometheus.yml
     volumes:
