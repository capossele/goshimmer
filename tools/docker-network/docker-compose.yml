version: "3.5"

services:
  mongodb_container:
    image: mongo:latest
    environment:
      MONGO_INITDB_ROOT_USERNAME: root
      MONGO_INITDB_ROOT_PASSWORD: password
    ports:
      - 27017:27017
    volumes:
      - mongodb_data_container:/data/db
 
  entry_node:
    container_name: entry_node
    image: golang:1.14
    entrypoint: /go/bin/main
    command: >
      --config-dir=/tmp
      --database.directory=/tmp/mainnetdb
      --autopeering.seed=base58:8kPPCqaJFAt8BJtx6qw5PN8bKEM2XKXor6PxkmHf6bcr
      --autopeering.entryNodes=
      --analysis.server.bindAddress=0.0.0.0:1888
      --analysis.dashboard.bindAddress=0.0.0.0:9000
      --node.enablePlugins=analysis-server,analysis-dashboard
      --analysis.dashboard.dev=false
      --node.disablePlugins=portcheck,dashboard,analysis-client,gossip,drng,issuer,sync,metrics,messagelayer,valuetransfers,webapi,webapibroadcastdataendpoint,webapifindtransactionhashesendpoint,webapigetneighborsendpoint,webapigettransactionobjectsbyhashendpoint,webapigettransactiontrytesbyhashendpoint
    volumes:
      - ./config.docker.json:/tmp/config.json:ro
      - goshimmer-cache:/go
    ports:
      - "127.0.0.1:9000:9000/tcp" # analysis dashboard
    expose:
      - "1888/tcp" # analysis server (within Docker network)

  peer_master:
    container_name: peer_master
    image: golang:1.14
    entrypoint: /go/bin/main
    command: >
      --config-dir=/tmp
      --database.directory=/tmp/mainnetdb
      --valueLayer.snapshot.file=/tmp/assets/7R1itJx5hVuo9w9hjg5cwKFmek4HMSoBDgJZN8hKGxih.bin
      --node.enablePlugins=bootstrap
    volumes:
      - ./config.docker.json:/tmp/config.json:ro
      - goshimmer-cache:/go
      - ../integration-tests/assets:/tmp/assets
    ports:
      - "127.0.0.1:8080:8080/tcp" # web API
      - "127.0.0.1:8081:8081/tcp" # dashboard
    depends_on:
      - entry_node

  peer_replica:
    image: golang:1.14
    entrypoint: /go/bin/main
    command: >
      --config-dir=/tmp
      --database.directory=/tmp/mainnetdb
<<<<<<< HEAD
      --node.enablePlugins=bootstrap
=======
      --valueLayer.snapshot.file=/tmp/assets/7R1itJx5hVuo9w9hjg5cwKFmek4HMSoBDgJZN8hKGxih.bin
>>>>>>> 54f2831f
      --node.disablePlugins=dashboard,portcheck
    volumes:
      - ./config.docker.json:/tmp/config.json:ro
      - goshimmer-cache:/go
      - ../integration-tests/assets:/tmp/assets
    expose:
      - "8080/tcp" # web API (within Docker network)
    depends_on:
      - entry_node

volumes:
  goshimmer-cache:
    name: goshimmer-cache
  mongodb_data_container:<|MERGE_RESOLUTION|>--- conflicted
+++ resolved
@@ -58,11 +58,8 @@
     command: >
       --config-dir=/tmp
       --database.directory=/tmp/mainnetdb
-<<<<<<< HEAD
       --node.enablePlugins=bootstrap
-=======
       --valueLayer.snapshot.file=/tmp/assets/7R1itJx5hVuo9w9hjg5cwKFmek4HMSoBDgJZN8hKGxih.bin
->>>>>>> 54f2831f
       --node.disablePlugins=dashboard,portcheck
     volumes:
       - ./config.docker.json:/tmp/config.json:ro
