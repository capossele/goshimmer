package fpc_test

import (
	"context"
	"errors"
	"math/rand"
	"testing"

	"github.com/iotaledger/goshimmer/packages/vote"
	"github.com/iotaledger/goshimmer/packages/vote/fpc"
	"github.com/iotaledger/goshimmer/packages/vote/opinion"
	"github.com/iotaledger/hive.go/events"
	"github.com/iotaledger/hive.go/identity"
	"github.com/stretchr/testify/assert"
	"github.com/stretchr/testify/require"
)

func TestVoteContext_IsFinalized(t *testing.T) {
	type testInput struct {
		voteCtx                     vote.Context
		totalRoundsCoolingOffPeriod int
		totalRoundsFinalization     int
		want                        bool
	}
	var tests = []testInput{
		{vote.Context{
			Opinions: []opinion.Opinion{opinion.Like, opinion.Like, opinion.Like, opinion.Like, opinion.Like},
		}, 2, 2, true},
		{vote.Context{
			Opinions: []opinion.Opinion{opinion.Like, opinion.Like, opinion.Like, opinion.Like, opinion.Dislike},
		}, 2, 2, false},
	}

	for _, test := range tests {
		assert.Equal(t, test.want, test.voteCtx.IsFinalized(test.totalRoundsCoolingOffPeriod, test.totalRoundsFinalization))
	}
}

func TestVoteContext_HadFixedRound(t *testing.T) {
	type testInput struct {
		voteCtx                     vote.Context
		totalRoundsCoolingOffPeriod int
		totalRoundsFinalization       int
		totalRoundsFixedThreshold        int
		want                        bool
	}
	var tests = []testInput{
		{vote.Context{
			Opinions: []opinion.Opinion{opinion.Like, opinion.Like, opinion.Like, opinion.Like, opinion.Like},
		}, 2, 4, 2, true},
		{vote.Context{
			Opinions: []opinion.Opinion{opinion.Like, opinion.Like, opinion.Like, opinion.Like, opinion.Dislike},
		}, 2, 4, 2, false},
	}
	for _, test := range tests {
		assert.Equal(t, test.want, test.voteCtx.HadFixedRound(test.totalRoundsCoolingOffPeriod, test.totalRoundsFinalization, test.totalRoundsFixedThreshold))
	}
}

func TestVoteContext_LastOpinion(t *testing.T) {
	type testInput struct {
		voteCtx  vote.Context
		expected opinion.Opinion
	}
	var tests = []testInput{
		{vote.Context{
			Opinions: []opinion.Opinion{opinion.Like, opinion.Like, opinion.Like, opinion.Like},
		}, opinion.Like},
		{vote.Context{
			Opinions: []opinion.Opinion{opinion.Like, opinion.Like, opinion.Like, opinion.Dislike},
		}, opinion.Dislike},
	}

	for _, test := range tests {
		assert.Equal(t, test.expected, test.voteCtx.LastOpinion())
	}
}

func TestFPCPreventSameIDMultipleTimes(t *testing.T) {
	voter := fpc.New(nil, nil)
	assert.NoError(t, voter.Vote("a", vote.ConflictType, opinion.Like))
	// can't add the same item twice
	assert.True(t, errors.Is(voter.Vote("a", vote.ConflictType, opinion.Like), fpc.ErrVoteAlreadyOngoing))
}

type opiniongivermock struct {
	id            identity.ID
	roundsReplies []opinion.Opinions
	roundIndex    int
	mana          float64
}

func (ogm *opiniongivermock) ID() identity.ID {
	var zeroVal identity.ID
	// if zero value, assign identity
	if ogm.id == zeroVal {
		ogm.id = identity.GenerateIdentity().ID()
	}
	return ogm.id
}

func (ogm *opiniongivermock) Query(_ context.Context, _ []string, _ []string) (opinion.Opinions, error) {
	if ogm.roundIndex >= len(ogm.roundsReplies) {
		return ogm.roundsReplies[len(ogm.roundsReplies)-1], nil
	}
	opinions := ogm.roundsReplies[ogm.roundIndex]
	ogm.roundIndex++
	return opinions, nil
}

func (ogm *opiniongivermock) Mana() float64 {
	return ogm.mana
}

func TestFPCFinalizedEvent(t *testing.T) {
	opinionGiverMock := &opiniongivermock{
		roundsReplies: []opinion.Opinions{
			// 2 cool-off period, 2 finalization threshold
			{opinion.Like}, {opinion.Like}, {opinion.Like}, {opinion.Like},
		},
	}
	opinionGiverFunc := func() (givers []opinion.OpinionGiver, err error) {
		return []opinion.OpinionGiver{opinionGiverMock}, nil
	}

	ownWeightRetrieverFunc := func() (float64, error) {
		return 0, nil
	}

	id := "a"

	paras := fpc.DefaultParameters()
	paras.TotalRoundsFinalization = 2
	paras.TotalRoundsCoolingOffPeriod = 2
	paras.QuerySampleSize = 1
<<<<<<< HEAD
	voter := fpc.New(opinionGiverFunc, ownWeightRetrieverFunc, paras)
=======
	paras.MinOpinionsReceived = 1

	voter := fpc.New(opinionGiverFunc, paras)
>>>>>>> 1b3ee7a8
	var finalizedOpinion *opinion.Opinion
	voter.Events().Finalized.Attach(events.NewClosure(func(ev *vote.OpinionEvent) {
		finalizedOpinion = &ev.Opinion
	}))
	assert.NoError(t, voter.Vote(id, vote.ConflictType, opinion.Like))

	// do 5 rounds of FPC -> 5 because the last one finalizes the vote
	for i := 0; i < 5; i++ {
		assert.NoError(t, voter.Round(0.5))
	}

	require.NotNil(t, finalizedOpinion, "finalized event should have been fired")
	assert.Equal(t, opinion.Like, *finalizedOpinion, "the final opinion should have been 'Like'")
}

func TestFPCFailedEvent(t *testing.T) {
	opinionGiverFunc := func() (givers []opinion.OpinionGiver, err error) {
		return []opinion.OpinionGiver{&opiniongivermock{
			// doesn't matter what we set here
			roundsReplies: []opinion.Opinions{{opinion.Dislike}},
		}}, nil
	}
	ownWeightRetrieverFunc := func() (float64, error) {
		return 0, nil
	}

	id := "a"

	paras := fpc.DefaultParameters()
	paras.QuerySampleSize = 1
	paras.MinOpinionsReceived = 1
	paras.MaxRoundsPerVoteContext = 3
	paras.TotalRoundsCoolingOffPeriod = 0
	// since the finalization threshold is over max rounds it will
	// always fail finalizing an opinion
	paras.TotalRoundsFinalization = 4
	voter := fpc.New(opinionGiverFunc, ownWeightRetrieverFunc, paras)
	var failedOpinion *opinion.Opinion
	voter.Events().Failed.Attach(events.NewClosure(func(ev *vote.OpinionEvent) {
		failedOpinion = &ev.Opinion
	}))
	assert.NoError(t, voter.Vote(id, vote.ConflictType, opinion.Like))

	for i := 0; i < 4; i++ {
		assert.NoError(t, voter.Round(0.5))
	}

	require.NotNil(t, failedOpinion, "failed event should have been fired")
	assert.Equal(t, opinion.Dislike, *failedOpinion, "the final opinion should have been 'Dislike'")
}

func TestFPCVotingMultipleOpinionGivers(t *testing.T) {
	type testInput struct {
		id                 string
		initOpinion        opinion.Opinion
		expectedRoundsDone int
		expectedOpinion    opinion.Opinion
	}
	var tests = []testInput{
		{"1", opinion.Like, 5, opinion.Like},
		{"2", opinion.Dislike, 5, opinion.Dislike},
	}

	for _, test := range tests {
		// note that even though we're defining QuerySampleSize times opinion givers,
		// it doesn't mean that FPC will query all of them.
		opinionGiverFunc := func() (givers []opinion.OpinionGiver, err error) {
			opinionGivers := make([]opinion.OpinionGiver, fpc.DefaultParameters().QuerySampleSize)
			for i := 0; i < len(opinionGivers); i++ {
				opinionGivers[i] = &opiniongivermock{roundsReplies: []opinion.Opinions{{test.initOpinion}}}
			}
			return opinionGivers, nil
		}
		ownWeightRetrieverFunc := func() (float64, error) {
			return 0, nil
		}

		paras := fpc.DefaultParameters()
		paras.TotalRoundsFinalization = 2
		paras.TotalRoundsCoolingOffPeriod = 2
		voter := fpc.New(opinionGiverFunc, ownWeightRetrieverFunc, paras)
		var finalOpinion *opinion.Opinion
		voter.Events().Finalized.Attach(events.NewClosure(func(ev *vote.OpinionEvent) {
			finalOpinion = &ev.Opinion
		}))

		assert.NoError(t, voter.Vote(test.id, vote.ConflictType, test.initOpinion))

		var roundsDone int
		for finalOpinion == nil {
			assert.NoError(t, voter.Round(0.7))
			roundsDone++
		}

		assert.Equal(t, test.expectedRoundsDone, roundsDone)
		require.NotNil(t, finalOpinion)
		assert.Equal(t, test.expectedOpinion, *finalOpinion)
	}
}

func TestManaBasedSamplingFallback(t *testing.T) {
	// opinion givers without mana
	opinionGivers := make([]opinion.OpinionGiver, fpc.DefaultParameters().QuerySampleSize)
	for i := 0; i < len(opinionGivers); i++ {
		opinionGivers[i] = &opiniongivermock{id: identity.GenerateIdentity().ID()}
	}

	// nodes sampled uniformly
	expectedOpinionGivers := map[opinion.OpinionGiver]int{
		opinionGivers[5]:  3,
		opinionGivers[11]: 3,
		opinionGivers[15]: 1,
		opinionGivers[10]: 1,
		opinionGivers[17]: 3,
		opinionGivers[20]: 1,
		opinionGivers[2]:  1,
		opinionGivers[19]: 2,
		opinionGivers[7]:  2,
		opinionGivers[6]:  2,
		opinionGivers[9]:  1,
		opinionGivers[4]:  1,
	}

	// provide custom rng with fixed seed, so that execution is deterministic
	opinionGiversToQuery, _ := fpc.ManaBasedSampling(opinionGivers, fpc.DefaultParameters().MaxQuerySampleSize, fpc.DefaultParameters().QuerySampleSize, rand.New(rand.NewSource(42)))
	sumVotes := 0
	for _, v := range opinionGiversToQuery {
		sumVotes += v
	}
	assert.Equal(t, fpc.DefaultParameters().QuerySampleSize, sumVotes)
	assert.Equal(t, expectedOpinionGivers, opinionGiversToQuery)

}

func TestManaBasedSampling(t *testing.T) {
	// opinion givers with exponentially distributed mana
	opinionGivers := make([]opinion.OpinionGiver, fpc.DefaultParameters().QuerySampleSize)
	for i := 0; i < len(opinionGivers); i++ {
		opinionGivers[i] = &opiniongivermock{mana: float64(i * i), id: identity.GenerateIdentity().ID()}
	}

	// nodes with more mana are sampled more often (index represents sqrt(mana)
	expectedOpinionGivers := map[opinion.OpinionGiver]int{
		opinionGivers[20]: 17,
		opinionGivers[14]: 5,
		opinionGivers[9]:  1,
		opinionGivers[15]: 7,
		opinionGivers[7]:  3,
		opinionGivers[18]: 15,
		opinionGivers[10]: 3,
		opinionGivers[16]: 7,
		opinionGivers[13]: 8,
		opinionGivers[8]:  4,
		opinionGivers[12]: 7,
		opinionGivers[11]: 3,
		opinionGivers[17]: 9,
		opinionGivers[19]: 11,
	}

	// provide custom rng with fixed seed, so that execution is deterministic
	opinionGiversToQuery, _ := fpc.ManaBasedSampling(opinionGivers, fpc.DefaultParameters().MaxQuerySampleSize, fpc.DefaultParameters().QuerySampleSize, rand.New(rand.NewSource(42)))
	sumVotes := 0
	for _, v := range opinionGiversToQuery {
		sumVotes += v
	}
	assert.Equal(t, fpc.DefaultParameters().MaxQuerySampleSize, sumVotes)
	assert.Equal(t, expectedOpinionGivers, opinionGiversToQuery)

}
func TestFPCVotingMultipleOpinionGiversWithMana(t *testing.T) {
	type testInput struct {
		id                  string
		minorityManaOpinion opinion.Opinion
		majorityManaOpinion opinion.Opinion
		expectedRoundsDone  int
		expectedOpinion     opinion.Opinion
	}
	var tests = []testInput{
		{"1", opinion.Like, opinion.Dislike, 5, opinion.Dislike},
		{"2", opinion.Dislike, opinion.Like, 5, opinion.Like},
	}

	for _, test := range tests {
		// majority of nodes has minority of mana
		// finalize with opinion of majority mana holders
		opinionGiverFunc := func() (givers []opinion.OpinionGiver, err error) {
			opinionGivers := make([]opinion.OpinionGiver, fpc.DefaultParameters().QuerySampleSize)
			for i := 0; i < len(opinionGivers); i++ {
				if i < 12 {
					opinionGivers[i] = &opiniongivermock{mana: float64(i * i), id: identity.GenerateIdentity().ID(), roundsReplies: []opinion.Opinions{{test.minorityManaOpinion}}}
				} else {
					opinionGivers[i] = &opiniongivermock{mana: float64(i * i), id: identity.GenerateIdentity().ID(), roundsReplies: []opinion.Opinions{{test.majorityManaOpinion}}}
				}
			}
			return opinionGivers, nil
		}

		ownWeightRetrieverFunc := func() (float64, error) {
			return 0, nil
		}

		paras := fpc.DefaultParameters()
		paras.TotalRoundsFinalization = 2
		paras.TotalRoundsCoolingOffPeriod = 2
		voter := fpc.New(opinionGiverFunc, ownWeightRetrieverFunc, paras)
		// set custom rng with fixed seed to make runs deterministic
		voter.SetOpinionGiverRng(rand.New(rand.NewSource(42)))
		var finalOpinion *opinion.Opinion
		voter.Events().Finalized.Attach(events.NewClosure(func(ev *vote.OpinionEvent) {
			finalOpinion = &ev.Opinion
		}))

		assert.NoError(t, voter.Vote(test.id, vote.ConflictType, test.minorityManaOpinion))

		var roundsDone int
		for finalOpinion == nil {
			assert.NoError(t, voter.Round(0.7))
			roundsDone++
		}

		assert.Equal(t, test.expectedRoundsDone, roundsDone)
		require.NotNil(t, finalOpinion)
		assert.Equal(t, test.expectedOpinion, *finalOpinion)
	}
}<|MERGE_RESOLUTION|>--- conflicted
+++ resolved
@@ -133,13 +133,9 @@
 	paras.TotalRoundsFinalization = 2
 	paras.TotalRoundsCoolingOffPeriod = 2
 	paras.QuerySampleSize = 1
-<<<<<<< HEAD
 	voter := fpc.New(opinionGiverFunc, ownWeightRetrieverFunc, paras)
-=======
 	paras.MinOpinionsReceived = 1
 
-	voter := fpc.New(opinionGiverFunc, paras)
->>>>>>> 1b3ee7a8
 	var finalizedOpinion *opinion.Opinion
 	voter.Events().Finalized.Attach(events.NewClosure(func(ev *vote.OpinionEvent) {
 		finalizedOpinion = &ev.Opinion
