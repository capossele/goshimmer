package ledgerstate

import (
	"bytes"
	"sort"
	"strconv"
	"strings"
	"sync"

	"github.com/iotaledger/hive.go/byteutils"
	"github.com/iotaledger/hive.go/cerrors"
	"github.com/iotaledger/hive.go/marshalutil"
	"github.com/iotaledger/hive.go/objectstorage"
	"github.com/iotaledger/hive.go/stringify"
	"github.com/iotaledger/hive.go/types"
	"github.com/mr-tron/base58"
	"golang.org/x/crypto/blake2b"
	"golang.org/x/xerrors"
)

// region BranchID /////////////////////////////////////////////////////////////////////////////////////////////////////

var (
	// UndefinedBranchID is the zero value of a BranchID and represents a branch that has not been set.
	UndefinedBranchID = BranchID{}

	// MasterBranchID is the identifier of the MasterBranch (root of the ConflictBranch DAG).
	MasterBranchID = BranchID{1}

<<<<<<< HEAD
	// InvalidBranchID is the identifier of the InvalidBranch (Branch that represents invalid Transactions).
	InvalidBranchID = BranchID{255, 255, 255, 255, 255, 255, 255, 255, 255, 255, 255, 255, 255, 255, 255, 255, 255, 255, 255, 255, 255, 255, 255, 255, 255, 255, 255, 255, 255, 255, 255, 255}
=======
	// RejectedBranchID is the identifier for the RejectedBranch which contains the invalid Transactions and has the
	// lazy booked ConflictBranches as its children.
	RejectedBranchID = BranchID{255, 255, 255, 255, 255, 255, 255, 255, 255, 255, 255, 255, 255, 255, 255, 255, 255, 255, 255, 255, 255, 255, 255, 255, 255, 255, 255, 255, 255, 255, 255, 255}
>>>>>>> 3703cfab
)

// BranchIDLength contains the amount of bytes that a marshaled version of the BranchID contains.
const BranchIDLength = 32

// BranchID is the data type that represents the identifier of a ConflictBranch.
type BranchID [BranchIDLength]byte

// NewBranchID creates a new BranchID from a TransactionID.
func NewBranchID(transactionID TransactionID) (branchID BranchID) {
	copy(branchID[:], transactionID[:])

	return
}

// BranchIDFromBytes unmarshals a BranchID from a sequence of bytes.
func BranchIDFromBytes(bytes []byte) (branchID BranchID, consumedBytes int, err error) {
	marshalUtil := marshalutil.New(bytes)
	if branchID, err = BranchIDFromMarshalUtil(marshalUtil); err != nil {
		err = xerrors.Errorf("failed to parse BranchID from MarshalUtil: %w", err)
		return
	}
	consumedBytes = marshalUtil.ReadOffset()

	return
}

// BranchIDFromBase58 creates a BranchID from a base58 encoded string.
func BranchIDFromBase58(base58String string) (branchID BranchID, err error) {
	decodedBytes, err := base58.Decode(base58String)
	if err != nil {
		err = xerrors.Errorf("error while decoding base58 encoded BranchID (%v): %w", err, cerrors.ErrBase58DecodeFailed)
		return
	}

	if branchID, _, err = BranchIDFromBytes(decodedBytes); err != nil {
		err = xerrors.Errorf("failed to parse BranchID from bytes: %w", err)
		return
	}

	return
}

// BranchIDFromMarshalUtil unmarshals a BranchID using a MarshalUtil (for easier unmarshaling).
func BranchIDFromMarshalUtil(marshalUtil *marshalutil.MarshalUtil) (branchID BranchID, err error) {
	branchIDBytes, err := marshalUtil.ReadBytes(BranchIDLength)
	if err != nil {
		err = xerrors.Errorf("failed to parse BranchID (%v): %w", err, cerrors.ErrParseBytesFailed)
		return
	}
	copy(branchID[:], branchIDBytes)

	return
}

// Bytes returns a marshaled version of the BranchID.
func (b BranchID) Bytes() []byte {
	return b[:]
}

// Base58 returns a base58 encoded version of the BranchID.
func (b BranchID) Base58() string {
	return base58.Encode(b.Bytes())
}

// String returns a human readable version of the BranchID.
func (b BranchID) String() string {
	switch b {
	case UndefinedBranchID:
		return "BranchID(UndefinedBranchID)"
	case MasterBranchID:
		return "BranchID(MasterBranchID)"
	default:
		return "BranchID(" + b.Base58() + ")"
	}
}

// endregion ///////////////////////////////////////////////////////////////////////////////////////////////////////////

// region BranchIDs ////////////////////////////////////////////////////////////////////////////////////////////////////

// BranchIDs represents a collection of BranchIDs.
type BranchIDs map[BranchID]types.Empty

// NewBranchIDs creates a new collection of BranchIDs from the given BranchIDs.
func NewBranchIDs(branches ...BranchID) (branchIDs BranchIDs) {
	branchIDs = make(BranchIDs)
	for _, branchID := range branches {
		branchIDs[branchID] = types.Void
	}

	return
}

// BranchIDsFromBytes unmarshals a collection of BranchIDs from a sequence of bytes.
func BranchIDsFromBytes(bytes []byte) (branchIDs BranchIDs, consumedBytes int, err error) {
	marshalUtil := marshalutil.New(bytes)
	if branchIDs, err = BranchIDsFromMarshalUtil(marshalUtil); err != nil {
		err = xerrors.Errorf("failed to parse BranchIDs from MarshalUtil: %w", err)
		return
	}
	consumedBytes = marshalUtil.ReadOffset()

	return
}

// BranchIDsFromMarshalUtil unmarshals a collection of BranchIDs using a MarshalUtil (for easier unmarshaling).
func BranchIDsFromMarshalUtil(marshalUtil *marshalutil.MarshalUtil) (branchIDs BranchIDs, err error) {
	branchIDsCount, err := marshalUtil.ReadUint64()
	if err != nil {
		err = xerrors.Errorf("failed to parse BranchIDs count (%v): %w", err, cerrors.ErrParseBytesFailed)
		return
	}

	branchIDs = make(BranchIDs)
	for i := uint64(0); i < branchIDsCount; i++ {
		branchID, branchIDErr := BranchIDFromMarshalUtil(marshalUtil)
		if branchIDErr != nil {
			err = xerrors.Errorf("failed to parse BranchID: %w", branchIDErr)
			return
		}

		branchIDs[branchID] = types.Void
	}

	return
}

// Slice creates a slice of BranchIDs from the collection.
func (b BranchIDs) Slice() (list []BranchID) {
	list = make([]BranchID, len(b))
	i := 0
	for branchID := range b {
		list[i] = branchID
		i++
	}

	return
}

// Bytes returns a marshaled version of the BranchIDs.
func (b BranchIDs) Bytes() []byte {
	marshalUtil := marshalutil.New(marshalutil.Int64Size + len(b)*BranchIDLength)
	marshalUtil.WriteUint64(uint64(len(b)))
	for branchID := range b {
		marshalUtil.WriteBytes(branchID.Bytes())
	}

	return marshalUtil.Bytes()
}

// String returns a human readable version of the BranchIDs.
func (b BranchIDs) String() string {
	if len(b) == 0 {
		return "BranchIDs{}"
	}

	result := "BranchIDs{\n"
	for branchID := range b {
		result += strings.Repeat(" ", stringify.INDENTATION_SIZE) + branchID.String() + ",\n"
	}
	result += "}"

	return result
}

// Clone creates a copy of the BranchIDs.
func (b BranchIDs) Clone() (clonedBranchIDs BranchIDs) {
	clonedBranchIDs = make(BranchIDs)
	for branchID := range b {
		clonedBranchIDs[branchID] = types.Void
	}

	return
}

// endregion ///////////////////////////////////////////////////////////////////////////////////////////////////////////

// region BranchType ///////////////////////////////////////////////////////////////////////////////////////////////////

// BranchType represents the type of a Branch which can either be a ConflictBranch or an AggregatedBranch.
type BranchType uint8

const (
	// ConflictBranchType represents the type of a Branch that was created by a Transaction spending conflicting Outputs.
	ConflictBranchType BranchType = iota

	// AggregatedBranchType represents the type of a Branch that was created by combining Outputs of multiple
	// non-conflicting Branches.
	AggregatedBranchType
)

// BranchTypeFromBytes unmarshals a BranchType from a sequence of bytes.
func BranchTypeFromBytes(branchTypeBytes []byte) (branchType BranchType, consumedBytes int, err error) {
	marshalUtil := marshalutil.New(branchTypeBytes)
	if branchType, err = BranchTypeFromMarshalUtil(marshalUtil); err != nil {
		err = xerrors.Errorf("failed to parse BranchType from MarshalUtil: %w", err)
	}
	consumedBytes = marshalUtil.ReadOffset()

	return
}

// BranchTypeFromMarshalUtil unmarshals a BranchType using a MarshalUtil (for easier unmarshaling).
func BranchTypeFromMarshalUtil(marshalUtil *marshalutil.MarshalUtil) (branchType BranchType, err error) {
	branchTypeByte, err := marshalUtil.ReadByte()
	if err != nil {
		err = xerrors.Errorf("failed to parse BranchType (%v): %w", err, cerrors.ErrParseBytesFailed)
		return
	}

	switch branchType = BranchType(branchTypeByte); branchType {
	case ConflictBranchType:
		return
	case AggregatedBranchType:
		return
	default:
		err = xerrors.Errorf("invalid BranchType (%X): %w", branchTypeByte, cerrors.ErrParseBytesFailed)
		return
	}
}

// Bytes returns a marshaled version of the BranchType.
func (b BranchType) Bytes() []byte {
	return []byte{byte(b)}
}

// String returns a human readable representation of the BranchType.
func (b BranchType) String() string {
	return [...]string{
		"ConflictBranchType",
		"AggregatedBranchType",
	}[b]
}

// endregion ///////////////////////////////////////////////////////////////////////////////////////////////////////////

// region Branch ///////////////////////////////////////////////////////////////////////////////////////////////////////

// Branch is an interface for a container for Transactions and Outputs representing a certain perception of the ledger
// state.
type Branch interface {
	// ID returns the identifier of the Branch.
	ID() BranchID

	// Type returns the type of the Branch.
	Type() BranchType

	// Parents returns the BranchIDs of the Branches parents in the BranchDAG.
	Parents() BranchIDs

	// Preferred returns true if the branch is "liked within it's scope" (ignoring monotonicity).
	Preferred() bool

	// SetPreferred sets the preferred property to the given value. It returns true if the value has been updated.
	SetPreferred(preferred bool) (modified bool)

	// Liked returns true if the branch is liked (taking monotonicity in account - i.e. all parents are also liked).
	Liked() bool

	// SetLiked sets the liked property to the given value. It returns true if the value has been updated.
	SetLiked(liked bool) (modified bool)

	// Finalized returns true if the decision whether it is preferred has been finalized.
	Finalized() bool

	// SetFinalized sets the finalized property to the given value. It returns true if the value has been updated.
	SetFinalized(finalized bool) (modified bool)

	// InclusionState returns the InclusionState of the Branch which encodes if the Branch has been included in the
	// ledger state.
	InclusionState() InclusionState

	// SetInclusionState sets the InclusionState of the Branch which encodes if the Branch has been included in the
	// ledger state. It returns true if the value has been updated.
	SetInclusionState(inclusionState InclusionState) (modified bool)

	// Bytes returns a marshaled version of the Branch.
	Bytes() []byte

	// String returns a human readable version of the Branch.
	String() string

	// StorableObject enables the Branch to be stored in the object storage.
	objectstorage.StorableObject
}

// BranchFromBytes unmarshals a Branch from a sequence of bytes.
func BranchFromBytes(bytes []byte) (branch Branch, consumedBytes int, err error) {
	marshalUtil := marshalutil.New(bytes)
	if branch, err = BranchFromMarshalUtil(marshalUtil); err != nil {
		err = xerrors.Errorf("failed to parse Branch from MarshalUtil: %w", err)
	}
	consumedBytes = marshalUtil.ReadOffset()

	return
}

// BranchFromMarshalUtil unmarshals a Branch using a MarshalUtil (for easier unmarshaling).
func BranchFromMarshalUtil(marshalUtil *marshalutil.MarshalUtil) (branch Branch, err error) {
	branchType, err := marshalUtil.ReadByte()
	if err != nil {
		err = xerrors.Errorf("failed to parse BranchType (%v): %w", err, cerrors.ErrParseBytesFailed)
		return
	}
	marshalUtil.ReadSeek(-1)

	switch BranchType(branchType) {
	case ConflictBranchType:
		if branch, err = ConflictBranchFromMarshalUtil(marshalUtil); err != nil {
			err = xerrors.Errorf("failed to parse ConflictBranch: %w", err)
			return
		}
	case AggregatedBranchType:
		if branch, err = AggregatedBranchFromMarshalUtil(marshalUtil); err != nil {
			err = xerrors.Errorf("failed to parse AggregatedBranch: %w", err)
			return
		}
	default:
		err = xerrors.Errorf("unsupported BranchType (%X): %w", branchType, cerrors.ErrParseBytesFailed)
		return
	}

	return
}

// BranchFromObjectStorage restores a Branch that was stored in the object storage.
func BranchFromObjectStorage(_ []byte, data []byte) (branch objectstorage.StorableObject, err error) {
	if branch, _, err = BranchFromBytes(data); err != nil {
		err = xerrors.Errorf("failed to parse Branch from bytes: %w", err)
		return
	}

	return
}

// endregion ///////////////////////////////////////////////////////////////////////////////////////////////////////////

// region CachedBranch /////////////////////////////////////////////////////////////////////////////////////////////////

// CachedBranch is a wrapper for the generic CachedObject returned by the object storage that overrides the accessor
// methods with a type-casted one.
type CachedBranch struct {
	objectstorage.CachedObject
}

// ID returns the BranchID of the requested Branch.
func (c *CachedBranch) ID() (branchID BranchID) {
	branchID, _, err := BranchIDFromBytes(c.Key())
	if err != nil {
		panic(err)
	}

	return
}

// Retain marks the CachedObject to still be in use by the program.
func (c *CachedBranch) Retain() *CachedBranch {
	return &CachedBranch{c.CachedObject.Retain()}
}

// Unwrap is the type-casted equivalent of Get. It returns nil if the object does not exist.
func (c *CachedBranch) Unwrap() Branch {
	untypedObject := c.Get()
	if untypedObject == nil {
		return nil
	}

	typedObject := untypedObject.(Branch)
	if typedObject == nil || typedObject.IsDeleted() {
		return nil
	}

	return typedObject
}

// UnwrapConflictBranch is a more specialized Unwrap method that returns a ConflictBranch instead of the more generic interface.
func (c *CachedBranch) UnwrapConflictBranch() (conflictBranch *ConflictBranch, err error) {
	branch := c.Unwrap()
	if branch == nil {
		return
	}

	conflictBranch, typeCastOK := branch.(*ConflictBranch)
	if !typeCastOK {
		err = xerrors.Errorf("CachedBranch does not contain a ConflictBranch: %w", cerrors.ErrFatal)
		return
	}

	return
}

// UnwrapAggregatedBranch is a more specialized Unwrap method that returns an AggregatedBranch instead of the more generic interface.
func (c *CachedBranch) UnwrapAggregatedBranch() (aggregatedBranch *AggregatedBranch, err error) {
	branch := c.Unwrap()
	if branch == nil {
		return
	}

	aggregatedBranch, typeCastOK := branch.(*AggregatedBranch)
	if !typeCastOK {
		err = xerrors.Errorf("CachedBranch does not contain an AggregatedBranch: %w", cerrors.ErrFatal)
		return
	}

	return
}

// Consume unwraps the CachedObject and passes a type-casted version to the consumer (if the object is not empty - it
// exists). It automatically releases the object when the consumer finishes.
func (c *CachedBranch) Consume(consumer func(branch Branch), forceRelease ...bool) (consumed bool) {
	return c.CachedObject.Consume(func(object objectstorage.StorableObject) {
		consumer(object.(Branch))
	}, forceRelease...)
}

// String returns a human readable version of the CachedBranch.
func (c *CachedBranch) String() string {
	return stringify.Struct("CachedBranch",
		stringify.StructField("CachedObject", c.Unwrap()),
	)
}

// endregion ///////////////////////////////////////////////////////////////////////////////////////////////////////////

// region ConflictBranch ///////////////////////////////////////////////////////////////////////////////////////////////

// ConflictBranch represents a container for Transactions and Outputs representing a certain perception of the ledger
// state.
type ConflictBranch struct {
	id                  BranchID
	parents             BranchIDs
	parentsMutex        sync.RWMutex
	conflicts           ConflictIDs
	conflictsMutex      sync.RWMutex
	preferred           bool
	preferredMutex      sync.RWMutex
	liked               bool
	likedMutex          sync.RWMutex
	finalized           bool
	finalizedMutex      sync.RWMutex
	inclusionState      InclusionState
	inclusionStateMutex sync.RWMutex

	objectstorage.StorableObjectFlags
}

// NewConflictBranch creates a new ConflictBranch from the given details.
func NewConflictBranch(id BranchID, parents BranchIDs, conflicts ConflictIDs) *ConflictBranch {
	return &ConflictBranch{
		id:        id,
		parents:   parents.Clone(),
		conflicts: conflicts.Clone(),
	}
}

// ConflictBranchFromBytes unmarshals an ConflictBranch from a sequence of bytes.
func ConflictBranchFromBytes(bytes []byte) (conflictBranch *ConflictBranch, consumedBytes int, err error) {
	marshalUtil := marshalutil.New(bytes)
	if conflictBranch, err = ConflictBranchFromMarshalUtil(marshalUtil); err != nil {
		err = xerrors.Errorf("failed to parse ConflictBranch from MarshalUtil: %w", err)
		return
	}
	consumedBytes = marshalUtil.ReadOffset()

	return
}

// ConflictBranchFromMarshalUtil unmarshals an ConflictBranch using a MarshalUtil (for easier unmarshaling).
func ConflictBranchFromMarshalUtil(marshalUtil *marshalutil.MarshalUtil) (conflictBranch *ConflictBranch, err error) {
	branchType, err := marshalUtil.ReadByte()
	if err != nil {
		err = xerrors.Errorf("failed to parse BranchType (%v): %w", err, cerrors.ErrParseBytesFailed)
		return
	}
	if BranchType(branchType) != ConflictBranchType {
		err = xerrors.Errorf("invalid BranchType (%X): %w", branchType, cerrors.ErrParseBytesFailed)
		return
	}

	conflictBranch = &ConflictBranch{}
	if conflictBranch.id, err = BranchIDFromMarshalUtil(marshalUtil); err != nil {
		err = xerrors.Errorf("failed to parse id: %w", err)
		return
	}
	if conflictBranch.parents, err = BranchIDsFromMarshalUtil(marshalUtil); err != nil {
		err = xerrors.Errorf("failed to parse parents: %w", err)
		return
	}
	if conflictBranch.conflicts, err = ConflictIDsFromMarshalUtil(marshalUtil); err != nil {
		err = xerrors.Errorf("failed to parse conflicts: %w", err)
		return
	}
	if conflictBranch.preferred, err = marshalUtil.ReadBool(); err != nil {
		err = xerrors.Errorf("failed to parse preferred flag (%v): %w", err, cerrors.ErrParseBytesFailed)
		return
	}
	if conflictBranch.liked, err = marshalUtil.ReadBool(); err != nil {
		err = xerrors.Errorf("failed to parse liked flag (%v): %w", err, cerrors.ErrParseBytesFailed)
		return
	}
	if conflictBranch.finalized, err = marshalUtil.ReadBool(); err != nil {
		err = xerrors.Errorf("failed to parse finalized flag (%v): %w", err, cerrors.ErrParseBytesFailed)
		return
	}
	if conflictBranch.inclusionState, err = InclusionStateFromMarshalUtil(marshalUtil); err != nil {
		err = xerrors.Errorf("failed to parse InclusionState from MarshalUtil: %w", err)
		return
	}

	return
}

// ID returns the identifier of the Branch.
func (c *ConflictBranch) ID() BranchID {
	return c.id
}

// Type returns the type of the Branch.
func (c *ConflictBranch) Type() BranchType {
	return ConflictBranchType
}

// Parents returns the BranchIDs of the Branches parents in the BranchDAG.
func (c *ConflictBranch) Parents() BranchIDs {
	c.parentsMutex.RLock()
	defer c.parentsMutex.RUnlock()

	return c.parents
}

// SetParents updates the parents of the ConflictBranch.
func (c *ConflictBranch) SetParents(parentBranches BranchIDs) (modified bool) {
	c.parentsMutex.Lock()
	defer c.parentsMutex.Unlock()

	c.parents = parentBranches
	c.SetModified()
	modified = true

	return
}

// Conflicts returns the Conflicts that the ConflictBranch is part of.
func (c *ConflictBranch) Conflicts() (conflicts ConflictIDs) {
	c.conflictsMutex.RLock()
	defer c.conflictsMutex.RUnlock()

	conflicts = c.conflicts.Clone()

	return
}

// AddConflict registers the membership of the ConflictBranch in the given Conflict.
func (c *ConflictBranch) AddConflict(conflictID ConflictID) (added bool) {
	c.conflictsMutex.Lock()
	defer c.conflictsMutex.Unlock()

	if _, exists := c.conflicts[conflictID]; exists {
		return
	}

	c.conflicts[conflictID] = types.Void
	c.SetModified()
	added = true

	return
}

// Preferred returns true if the branch is "liked within it's scope" (ignoring monotonicity).
func (c *ConflictBranch) Preferred() bool {
	c.preferredMutex.RLock()
	defer c.preferredMutex.RUnlock()

	return c.preferred
}

// SetPreferred sets the preferred property to the given value. It returns true if the value has been updated.
func (c *ConflictBranch) SetPreferred(preferred bool) (modified bool) {
	c.preferredMutex.Lock()
	defer c.preferredMutex.Unlock()

	if c.preferred == preferred {
		return
	}

	c.preferred = preferred
	c.SetModified()
	modified = true

	return
}

// Liked returns true if the branch is liked (taking monotonicity in account - i.e. all parents are also liked).
func (c *ConflictBranch) Liked() bool {
	c.likedMutex.RLock()
	defer c.likedMutex.RUnlock()

	return c.liked
}

// SetLiked sets the liked property to the given value. It returns true if the value has been updated.
func (c *ConflictBranch) SetLiked(liked bool) (modified bool) {
	c.likedMutex.Lock()
	defer c.likedMutex.Unlock()

	if c.liked == liked {
		return
	}

	c.liked = liked
	c.SetModified()
	modified = true

	return
}

// Finalized returns true if the decision whether it is preferred has been finalized.
func (c *ConflictBranch) Finalized() bool {
	c.finalizedMutex.RLock()
	defer c.finalizedMutex.RUnlock()

	return c.finalized
}

// SetFinalized is the setter for the finalized flag. It returns true if the value of the flag has been updated.
func (c *ConflictBranch) SetFinalized(finalized bool) (modified bool) {
	c.finalizedMutex.Lock()
	defer c.finalizedMutex.Unlock()

	if c.finalized == finalized {
		return
	}

	c.finalized = finalized
	c.SetModified()
	modified = true

	return
}

// InclusionState returns the InclusionState of the Branch which encodes if the Branch has been included in the
// ledger state.
func (c *ConflictBranch) InclusionState() (inclusionState InclusionState) {
	c.inclusionStateMutex.RLock()
	defer c.inclusionStateMutex.RUnlock()

	return c.inclusionState
}

// SetInclusionState sets the InclusionState of the Branch which encodes if the Branch has been included in the
// ledger state. It returns true if the value has been updated.
func (c *ConflictBranch) SetInclusionState(inclusionState InclusionState) (modified bool) {
	c.inclusionStateMutex.Lock()
	defer c.inclusionStateMutex.Unlock()

	if c.inclusionState == inclusionState {
		return
	}

	c.inclusionState = inclusionState
	c.SetModified()
	modified = true

	return
}

// Bytes returns a marshaled version of the Branch.
func (c *ConflictBranch) Bytes() []byte {
	return c.ObjectStorageValue()
}

// String returns a human readable version of the Branch.
func (c *ConflictBranch) String() string {
	return stringify.Struct("ConflictBranch",
		stringify.StructField("id", c.ID()),
		stringify.StructField("parents", c.Parents()),
		stringify.StructField("conflicts", c.Conflicts()),
		stringify.StructField("preferred", c.Preferred()),
		stringify.StructField("liked", c.Liked()),
		stringify.StructField("finalized", c.Finalized()),
		stringify.StructField("inclusionState", c.InclusionState()),
	)
}

// Update is disabled and panics if it ever gets called - it is required to match the StorableObject interface.
func (c *ConflictBranch) Update(objectstorage.StorableObject) {
	panic("updates disabled")
}

// ObjectStorageKey returns the key that is used to store the object in the database. It is required to match the
// StorableObject interface.
func (c *ConflictBranch) ObjectStorageKey() []byte {
	return c.ID().Bytes()
}

// ObjectStorageValue marshals the ConflictBranch into a sequence of bytes that are used as the value part in the
// object storage.
func (c *ConflictBranch) ObjectStorageValue() []byte {
	return marshalutil.New().
		WriteByte(byte(c.Type())).
		WriteBytes(c.ID().Bytes()).
		WriteBytes(c.Parents().Bytes()).
		WriteBytes(c.Conflicts().Bytes()).
		WriteBool(c.Preferred()).
		WriteBool(c.Liked()).
		WriteBool(c.Finalized()).
		Write(c.InclusionState()).
		Bytes()
}

// code contract (make sure the struct implements all required methods)
var _ Branch = &ConflictBranch{}

// endregion ///////////////////////////////////////////////////////////////////////////////////////////////////////////

// region AggregatedBranch /////////////////////////////////////////////////////////////////////////////////////////////

// AggregatedBranch represents a container for Transactions and Outputs representing a certain perception of the ledger
// state.
type AggregatedBranch struct {
	id                  BranchID
	parents             BranchIDs
	parentsMutex        sync.RWMutex
	preferred           bool
	preferredMutex      sync.RWMutex
	liked               bool
	likedMutex          sync.RWMutex
	finalized           bool
	finalizedMutex      sync.RWMutex
	inclusionState      InclusionState
	inclusionStateMutex sync.RWMutex

	objectstorage.StorableObjectFlags
}

// NewAggregatedBranch creates a new AggregatedBranch from the given details.
func NewAggregatedBranch(parents BranchIDs) *AggregatedBranch {
	// sort parents
	parentBranchIDs := parents.Slice()
	sort.Slice(parentBranchIDs, func(i, j int) bool {
		return bytes.Compare(parentBranchIDs[i].Bytes(), parentBranchIDs[j].Bytes()) < 0
	})

	// concatenate sorted parent bytes
	marshalUtil := marshalutil.New(BranchIDLength * len(parentBranchIDs))
	for _, branchID := range parentBranchIDs {
		marshalUtil.WriteBytes(branchID.Bytes())
	}

	// return result
	return &AggregatedBranch{
		id:      blake2b.Sum256(marshalUtil.Bytes()),
		parents: parents.Clone(),
	}
}

// AggregatedBranchFromBytes unmarshals an AggregatedBranch from a sequence of bytes.
func AggregatedBranchFromBytes(bytes []byte) (aggregatedBranch *AggregatedBranch, consumedBytes int, err error) {
	marshalUtil := marshalutil.New(bytes)
	if aggregatedBranch, err = AggregatedBranchFromMarshalUtil(marshalUtil); err != nil {
		err = xerrors.Errorf("failed to parse AggregatedBranch from MarshalUtil: %w", err)
		return
	}
	consumedBytes = marshalUtil.ReadOffset()

	return
}

// AggregatedBranchFromMarshalUtil unmarshals an AggregatedBranch using a MarshalUtil (for easier unmarshaling).
func AggregatedBranchFromMarshalUtil(marshalUtil *marshalutil.MarshalUtil) (aggregatedBranch *AggregatedBranch, err error) {
	branchType, err := marshalUtil.ReadByte()
	if err != nil {
		err = xerrors.Errorf("failed to parse BranchType (%v): %w", err, cerrors.ErrParseBytesFailed)
		return
	}
	if BranchType(branchType) != AggregatedBranchType {
		err = xerrors.Errorf("invalid BranchType (%X): %w", branchType, cerrors.ErrParseBytesFailed)
		return
	}

	aggregatedBranch = &AggregatedBranch{}
	if aggregatedBranch.id, err = BranchIDFromMarshalUtil(marshalUtil); err != nil {
		err = xerrors.Errorf("failed to parse id: %w", err)
		return
	}
	if aggregatedBranch.parents, err = BranchIDsFromMarshalUtil(marshalUtil); err != nil {
		err = xerrors.Errorf("failed to parse parents: %w", err)
		return
	}
	if aggregatedBranch.preferred, err = marshalUtil.ReadBool(); err != nil {
		err = xerrors.Errorf("failed to parse preferred flag (%v): %w", err, cerrors.ErrParseBytesFailed)
		return
	}
	if aggregatedBranch.liked, err = marshalUtil.ReadBool(); err != nil {
		err = xerrors.Errorf("failed to parse liked flag (%v): %w", err, cerrors.ErrParseBytesFailed)
		return
	}
	if aggregatedBranch.finalized, err = marshalUtil.ReadBool(); err != nil {
		err = xerrors.Errorf("failed to parse finalized flag (%v): %w", err, cerrors.ErrParseBytesFailed)
		return
	}
	if aggregatedBranch.inclusionState, err = InclusionStateFromMarshalUtil(marshalUtil); err != nil {
		err = xerrors.Errorf("failed to parse InclusionState from MarshalUtil: %w", err)
		return
	}

	return
}

// ID returns the identifier of the Branch.
func (a *AggregatedBranch) ID() BranchID {
	return a.id
}

// Type returns the type of the Branch.
func (a *AggregatedBranch) Type() BranchType {
	return AggregatedBranchType
}

// Parents returns the BranchIDs of the Branches parents in the BranchDAG.
func (a *AggregatedBranch) Parents() BranchIDs {
	a.parentsMutex.RLock()
	defer a.parentsMutex.RUnlock()

	return a.parents
}

// Preferred returns true if the branch is "liked within it's scope" (ignoring monotonicity).
func (a *AggregatedBranch) Preferred() bool {
	a.preferredMutex.RLock()
	defer a.preferredMutex.RUnlock()

	return a.preferred
}

// SetPreferred sets the preferred property to the given value. It returns true if the value has been updated.
func (a *AggregatedBranch) SetPreferred(preferred bool) (modified bool) {
	a.preferredMutex.Lock()
	defer a.preferredMutex.Unlock()

	if a.preferred == preferred {
		return
	}

	a.preferred = preferred
	a.SetModified()
	modified = true

	return
}

// Liked returns true if the branch is liked (taking monotonicity in account - i.e. all parents are also liked).
func (a *AggregatedBranch) Liked() bool {
	a.likedMutex.RLock()
	defer a.likedMutex.RUnlock()

	return a.liked
}

// SetLiked sets the liked property to the given value. It returns true if the value has been updated.
func (a *AggregatedBranch) SetLiked(liked bool) (modified bool) {
	a.likedMutex.Lock()
	defer a.likedMutex.Unlock()

	if a.liked == liked {
		return
	}

	a.liked = liked
	a.SetModified()
	modified = true

	return
}

// Finalized returns true if the decision whether it is preferred has been finalized.
func (a *AggregatedBranch) Finalized() bool {
	a.finalizedMutex.RLock()
	defer a.finalizedMutex.RUnlock()

	return a.finalized
}

// SetFinalized is the setter for the finalized flag. It returns true if the value of the flag has been updated.
func (a *AggregatedBranch) SetFinalized(finalized bool) (modified bool) {
	a.finalizedMutex.Lock()
	defer a.finalizedMutex.Unlock()

	if a.finalized == finalized {
		return
	}

	a.finalized = finalized
	a.SetModified()
	modified = true

	return
}

// InclusionState returns the InclusionState of the Branch which encodes if the Branch has been included in the
// ledger state.
func (a *AggregatedBranch) InclusionState() (inclusionState InclusionState) {
	a.inclusionStateMutex.RLock()
	defer a.inclusionStateMutex.RUnlock()

	return a.inclusionState
}

// SetInclusionState sets the InclusionState of the Branch which encodes if the Branch has been included in the
// ledger state. It returns true if the value has been updated.
func (a *AggregatedBranch) SetInclusionState(inclusionState InclusionState) (modified bool) {
	a.inclusionStateMutex.Lock()
	defer a.inclusionStateMutex.Unlock()

	if a.inclusionState == inclusionState {
		return
	}

	a.inclusionState = inclusionState
	a.SetModified()
	modified = true

	return
}

// Bytes returns a marshaled version of the Branch.
func (a *AggregatedBranch) Bytes() []byte {
	return a.ObjectStorageValue()
}

// String returns a human readable version of the Branch.
func (a *AggregatedBranch) String() string {
	return stringify.Struct("AggregatedBranch",
		stringify.StructField("id", a.ID()),
		stringify.StructField("parents", a.Parents()),
		stringify.StructField("preferred", a.Preferred()),
		stringify.StructField("liked", a.Liked()),
		stringify.StructField("finalized", a.Finalized()),
		stringify.StructField("inclusionState", a.InclusionState()),
	)
}

// Update is disabled and panics if it ever gets called - it is required to match the StorableObject interface.
func (a *AggregatedBranch) Update(objectstorage.StorableObject) {
	panic("updates disabled")
}

// ObjectStorageKey returns the key that is used to store the object in the database. It is required to match the
// StorableObject interface.
func (a *AggregatedBranch) ObjectStorageKey() []byte {
	return a.ID().Bytes()
}

// ObjectStorageValue marshals the AggregatedBranch into a sequence of bytes that are used as the value part in the
// object storage.
func (a *AggregatedBranch) ObjectStorageValue() []byte {
	return marshalutil.New().
		WriteByte(byte(a.Type())).
		WriteBytes(a.ID().Bytes()).
		WriteBytes(a.Parents().Bytes()).
		WriteBool(a.Preferred()).
		WriteBool(a.Liked()).
		WriteBool(a.Finalized()).
		Write(a.InclusionState()).
		Bytes()
}

// code contract (make sure the struct implements all required methods)
var _ Branch = &AggregatedBranch{}

// endregion ///////////////////////////////////////////////////////////////////////////////////////////////////////////

// region ChildBranch //////////////////////////////////////////////////////////////////////////////////////////////////

// ChildBranchKeyPartition defines the partition of the storage key of the ChildBranch model.
var ChildBranchKeyPartition = objectstorage.PartitionKey(BranchIDLength, BranchIDLength)

// ChildBranch represents the relationship between a Branch and its children. Since a Branch can have a potentially
// unbounded amount of child Branches, we store this as a separate k/v pair instead of a marshaled list of children
// inside the Branch.
type ChildBranch struct {
	parentBranchID  BranchID
	childBranchID   BranchID
	childBranchType BranchType

	objectstorage.StorableObjectFlags
}

// NewChildBranch is the constructor of the ChildBranch reference.
func NewChildBranch(parentBranchID BranchID, childBranchID BranchID, childBranchType BranchType) *ChildBranch {
	return &ChildBranch{
		parentBranchID:  parentBranchID,
		childBranchID:   childBranchID,
		childBranchType: childBranchType,
	}
}

// ChildBranchFromBytes unmarshals a ChildBranch from a sequence of bytes.
func ChildBranchFromBytes(bytes []byte) (childBranch *ChildBranch, consumedBytes int, err error) {
	marshalUtil := marshalutil.New(bytes)
	if childBranch, err = ChildBranchFromMarshalUtil(marshalUtil); err != nil {
		err = xerrors.Errorf("failed to parse ChildBranch from MarshalUtil: %w", err)
		return
	}
	consumedBytes = marshalUtil.ReadOffset()

	return
}

// ChildBranchFromMarshalUtil unmarshals an ChildBranch using a MarshalUtil (for easier unmarshaling).
func ChildBranchFromMarshalUtil(marshalUtil *marshalutil.MarshalUtil) (childBranch *ChildBranch, err error) {
	childBranch = &ChildBranch{}
	if childBranch.parentBranchID, err = BranchIDFromMarshalUtil(marshalUtil); err != nil {
		err = xerrors.Errorf("failed to parse parent BranchID from MarshalUtil: %w", err)
		return
	}
	if childBranch.childBranchID, err = BranchIDFromMarshalUtil(marshalUtil); err != nil {
		err = xerrors.Errorf("failed to parse child BranchID from MarshalUtil: %w", err)
		return
	}
	if childBranch.childBranchType, err = BranchTypeFromMarshalUtil(marshalUtil); err != nil {
		err = xerrors.Errorf("failed to parse child BranchType from MarshalUtil: %w", err)
		return
	}

	return
}

// ChildBranchFromObjectStorage is a factory method that creates a new ChildBranch instance from a storage key of the
// object storage. It is used by the object storage, to create new instances of this entity.
func ChildBranchFromObjectStorage(key []byte, _ []byte) (result objectstorage.StorableObject, err error) {
	if result, _, err = ChildBranchFromBytes(key); err != nil {
		err = xerrors.Errorf("failed to parse ChildBranch from bytes: %w", err)
		return
	}

	return
}

// ParentBranchID returns the BranchID of the parent Branch in the BranchDAG.
func (c *ChildBranch) ParentBranchID() (parentBranchID BranchID) {
	return c.parentBranchID
}

// ChildBranchID returns the BranchID of the child Branch in the BranchDAG.
func (c *ChildBranch) ChildBranchID() (childBranchID BranchID) {
	return c.childBranchID
}

// ChildBranchType returns the BranchType of the child Branch in the BranchDAG.
func (c *ChildBranch) ChildBranchType() BranchType {
	return c.childBranchType
}

// Bytes returns a marshaled version of the ChildBranch.
func (c *ChildBranch) Bytes() (marshaledChildBranch []byte) {
	return byteutils.ConcatBytes(c.ObjectStorageKey(), c.ObjectStorageValue())
}

// String returns a human readable version of the ChildBranch.
func (c *ChildBranch) String() (humanReadableChildBranch string) {
	return stringify.Struct("ChildBranch",
		stringify.StructField("parentBranchID", c.ParentBranchID()),
		stringify.StructField("childBranchID", c.ChildBranchID()),
		stringify.StructField("childBranchType", c.ChildBranchType()),
	)
}

// Update is disabled and panics if it ever gets called - it is required to match the StorableObject interface.
func (c *ChildBranch) Update(objectstorage.StorableObject) {
	panic("updates disabled")
}

// ObjectStorageKey returns the key that is used to store the object in the database. It is required to match the
// StorableObject interface.
func (c *ChildBranch) ObjectStorageKey() (objectStorageKey []byte) {
	return marshalutil.New(ConflictIDLength + BranchIDLength).
		WriteBytes(c.parentBranchID.Bytes()).
		WriteBytes(c.childBranchID.Bytes()).
		Bytes()
}

// ObjectStorageValue marshals the AggregatedBranch into a sequence of bytes that are used as the value part in the
// object storage.
func (c *ChildBranch) ObjectStorageValue() (objectStorageValue []byte) {
	return c.childBranchType.Bytes()
}

// code contract (make sure the struct implements all required methods)
var _ objectstorage.StorableObject = &ChildBranch{}

// endregion ///////////////////////////////////////////////////////////////////////////////////////////////////////////

// region CachedChildBranch ////////////////////////////////////////////////////////////////////////////////////////////

// CachedChildBranch is a wrapper for the generic CachedObject returned by the object storage that overrides the
// accessor methods with a type-casted one.
type CachedChildBranch struct {
	objectstorage.CachedObject
}

// Retain marks the CachedObject to still be in use by the program.
func (c *CachedChildBranch) Retain() *CachedChildBranch {
	return &CachedChildBranch{c.CachedObject.Retain()}
}

// Unwrap is the type-casted equivalent of Get. It returns nil if the object does not exist.
func (c *CachedChildBranch) Unwrap() *ChildBranch {
	untypedObject := c.Get()
	if untypedObject == nil {
		return nil
	}

	typedObject := untypedObject.(*ChildBranch)
	if typedObject == nil || typedObject.IsDeleted() {
		return nil
	}

	return typedObject
}

// Consume unwraps the CachedObject and passes a type-casted version to the consumer (if the object is not empty - it
// exists). It automatically releases the object when the consumer finishes.
func (c *CachedChildBranch) Consume(consumer func(childBranch *ChildBranch), forceRelease ...bool) (consumed bool) {
	return c.CachedObject.Consume(func(object objectstorage.StorableObject) {
		consumer(object.(*ChildBranch))
	}, forceRelease...)
}

// String returns a human readable version of the CachedChildBranch.
func (c *CachedChildBranch) String() string {
	return stringify.Struct("CachedChildBranch",
		stringify.StructField("CachedObject", c.Unwrap()),
	)
}

// endregion ///////////////////////////////////////////////////////////////////////////////////////////////////////////

// region CachedChildBranches //////////////////////////////////////////////////////////////////////////////////////////

// CachedChildBranches represents a collection of CachedChildBranch objects.
type CachedChildBranches []*CachedChildBranch

// Unwrap is the type-casted equivalent of Get. It returns a slice of unwrapped objects with the object being nil if it
// does not exist.
func (c CachedChildBranches) Unwrap() (unwrappedChildBranches []*ChildBranch) {
	unwrappedChildBranches = make([]*ChildBranch, len(c))
	for i, cachedChildBranch := range c {
		untypedObject := cachedChildBranch.Get()
		if untypedObject == nil {
			continue
		}

		typedObject := untypedObject.(*ChildBranch)
		if typedObject == nil || typedObject.IsDeleted() {
			continue
		}

		unwrappedChildBranches[i] = typedObject
	}

	return
}

// Consume iterates over the CachedObjects, unwraps them and passes a type-casted version to the consumer (if the object
// is not empty - it exists). It automatically releases the object when the consumer finishes. It returns true, if at
// least one object was consumed.
func (c CachedChildBranches) Consume(consumer func(childBranch *ChildBranch), forceRelease ...bool) (consumed bool) {
	for _, cachedChildBranch := range c {
		consumed = cachedChildBranch.Consume(consumer, forceRelease...) || consumed
	}

	return
}

// Release is a utility function that allows us to release all CachedObjects in the collection.
func (c CachedChildBranches) Release(force ...bool) {
	for _, cachedChildBranch := range c {
		cachedChildBranch.Release(force...)
	}
}

// String returns a human readable version of the CachedChildBranches.
func (c CachedChildBranches) String() string {
	structBuilder := stringify.StructBuilder("CachedChildBranches")
	for i, cachedChildBranch := range c {
		structBuilder.AddField(stringify.StructField(strconv.Itoa(i), cachedChildBranch))
	}

	return structBuilder.String()
}

// endregion ///////////////////////////////////////////////////////////////////////////////////////////////////////////<|MERGE_RESOLUTION|>--- conflicted
+++ resolved
@@ -27,14 +27,9 @@
 	// MasterBranchID is the identifier of the MasterBranch (root of the ConflictBranch DAG).
 	MasterBranchID = BranchID{1}
 
-<<<<<<< HEAD
-	// InvalidBranchID is the identifier of the InvalidBranch (Branch that represents invalid Transactions).
-	InvalidBranchID = BranchID{255, 255, 255, 255, 255, 255, 255, 255, 255, 255, 255, 255, 255, 255, 255, 255, 255, 255, 255, 255, 255, 255, 255, 255, 255, 255, 255, 255, 255, 255, 255, 255}
-=======
 	// RejectedBranchID is the identifier for the RejectedBranch which contains the invalid Transactions and has the
 	// lazy booked ConflictBranches as its children.
 	RejectedBranchID = BranchID{255, 255, 255, 255, 255, 255, 255, 255, 255, 255, 255, 255, 255, 255, 255, 255, 255, 255, 255, 255, 255, 255, 255, 255, 255, 255, 255, 255, 255, 255, 255, 255}
->>>>>>> 3703cfab
 )
 
 // BranchIDLength contains the amount of bytes that a marshaled version of the BranchID contains.
