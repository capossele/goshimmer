package ledgerstate

import (
	"math"
	"testing"

	"github.com/iotaledger/hive.go/crypto/ed25519"
	"github.com/iotaledger/hive.go/kvstore/mapdb"
	"github.com/stretchr/testify/assert"
	"github.com/stretchr/testify/require"
)

func TestInputsInRejectedBranch(t *testing.T) {
	branchDAG, utxoDAG := setupDependencies(t)
	defer branchDAG.Shutdown()
	wallets := createWallets(2)
	input := generateOutput(utxoDAG, wallets[0].address)
	tx, _ := makeSimpleTransaction(utxoDAG, wallets[0], wallets[1], input, true)
	cachedRejectedBranch, _ := branchDAG.branchStorage.StoreIfAbsent(NewConflictBranch(NewBranchID(tx.ID()), nil, nil))

	(&CachedBranch{CachedObject: cachedRejectedBranch}).Consume(func(branch Branch) {
		branch.SetPreferred(false)
		branch.SetLiked(false)
		branch.SetFinalized(true)
		branch.SetInclusionState(Rejected)
	})

	outputsMetadata := []*OutputMetadata{
		{
			branchID: MasterBranchID,
		},
		{
			branchID: NewBranchID(tx.ID()),
		},
	}

	rejected, rejectedBranch := utxoDAG.inputsInRejectedBranch(outputsMetadata)
	assert.True(t, rejected)
	assert.Equal(t, NewBranchID(tx.ID()), rejectedBranch)

	rejected, rejectedBranch = utxoDAG.inputsInRejectedBranch(outputsMetadata[:1])
	assert.False(t, rejected)
	assert.Equal(t, MasterBranchID, rejectedBranch)
}

func TestInputsInInvalidBranch(t *testing.T) {
	branchDAG, utxoDAG := setupDependencies(t)
	defer branchDAG.Shutdown()

	outputsMetadata := []*OutputMetadata{
		{
			branchID: InvalidBranchID,
		},
		{
			branchID: MasterBranchID,
		},
	}

	assert.True(t, utxoDAG.inputsInInvalidBranch(outputsMetadata))
	assert.False(t, utxoDAG.inputsInInvalidBranch(outputsMetadata[1:]))
}
func TestTransactionInputs(t *testing.T) {
	branchDAG, utxoDAG := setupDependencies(t)
	defer branchDAG.Shutdown()

	wallets := createWallets(2)
	input := generateOutput(utxoDAG, wallets[0].address)

	// testing when storing the inputs
	tx, output := makeSimpleTransaction(utxoDAG, wallets[0], wallets[1], input, true)
	cachedInputs := utxoDAG.consumedOutputs(tx)
	inputs := cachedInputs.Unwrap()

	assert.Equal(t, input, inputs[0])

	cachedInputs.Release(true)

	// testing when not storing the inputs
	tx, _ = makeSimpleTransaction(utxoDAG, wallets[1], wallets[0], output, false)
<<<<<<< HEAD
	cachedInputs = utxoDAG.transactionInputs(tx)
=======
	cachedInputs = utxoDAG.consumedOutputs(tx)
>>>>>>> 0f6c655f
	inputs = cachedInputs.Unwrap()

	assert.Equal(t, nil, inputs[0])

	cachedInputs.Release(true)
}

func TestInputsSolid(t *testing.T) {
	branchDAG, utxoDAG := setupDependencies(t)
	defer branchDAG.Shutdown()

	wallets := createWallets(2)
	input := generateOutput(utxoDAG, wallets[0].address)

	// testing when storing the inputs
	tx, output := makeSimpleTransaction(utxoDAG, wallets[0], wallets[1], input, true)
	cachedInputs := utxoDAG.consumedOutputs(tx)
	inputs := cachedInputs.Unwrap()

	assert.True(t, utxoDAG.inputsSolid(inputs))

	cachedInputs.Release()

	// testing when not storing the inputs
	tx, _ = makeSimpleTransaction(utxoDAG, wallets[1], wallets[0], output, false)
<<<<<<< HEAD
	cachedInputs = utxoDAG.transactionInputs(tx)
=======
	cachedInputs = utxoDAG.consumedOutputs(tx)
>>>>>>> 0f6c655f
	inputs = cachedInputs.Unwrap()

	assert.False(t, utxoDAG.inputsSolid(inputs))

	cachedInputs.Release()
}

func TestTransactionBalancesValid(t *testing.T) {
	branchDAG, utxoDAG := setupDependencies(t)
	defer branchDAG.Shutdown()

	wallets := createWallets(2)

	i1 := NewSigLockedSingleOutput(100, wallets[0].address)
	i2 := NewSigLockedSingleOutput(100, wallets[0].address)

	// testing happy case
	o := NewSigLockedSingleOutput(200, wallets[1].address)

	assert.True(t, utxoDAG.transactionBalancesValid(Outputs{i1, i2}, Outputs{o}))

	// testing creating 1 iota out of thin air
	i2 = NewSigLockedSingleOutput(99, wallets[0].address)

	assert.False(t, utxoDAG.transactionBalancesValid(Outputs{i1, i2}, Outputs{o}))

	// testing burning 1 iota
	i2 = NewSigLockedSingleOutput(101, wallets[0].address)

	assert.False(t, utxoDAG.transactionBalancesValid(Outputs{i1, i2}, Outputs{o}))

	// testing unit64 overflow
	i2 = NewSigLockedSingleOutput(math.MaxUint64, wallets[0].address)

	assert.False(t, utxoDAG.transactionBalancesValid(Outputs{i1, i2}, Outputs{o}))
}

func TestUnlockBlocksValid(t *testing.T) {
	branchDAG, utxoDAG := setupDependencies(t)
	defer branchDAG.Shutdown()

	wallets := createWallets(2)

	input := generateOutput(utxoDAG, wallets[0].address)

	// testing valid signature
	tx, _ := makeSimpleTransaction(utxoDAG, wallets[0], wallets[1], input, true)
	assert.True(t, utxoDAG.unlockBlocksValid(Outputs{input}, tx))

	// testing invalid signature
	tx, _ = makeSimpleTransaction(utxoDAG, wallets[1], wallets[0], input, true)
	assert.False(t, utxoDAG.unlockBlocksValid(Outputs{input}, tx))

}

func setupDependencies(t *testing.T) (*BranchDAG, *UTXODAG) {
	store := mapdb.NewMapDB()
	branchDAG := NewBranchDAG(store)
	err := branchDAG.Prune()
	require.NoError(t, err)

	return branchDAG, NewUTXODAG(store, branchDAG)
}

type wallet struct {
	keyPair ed25519.KeyPair
	address *ED25519Address
}

func (w wallet) privateKey() ed25519.PrivateKey {
	return w.keyPair.PrivateKey
}

func (w wallet) publicKey() ed25519.PublicKey {
	return w.keyPair.PublicKey
}

func createWallets(n int) []wallet {
	wallets := make([]wallet, 2)
	for i := 0; i < n; i++ {
		kp := ed25519.GenerateKeyPair()
		wallets[i] = wallet{
			kp,
			NewED25519Address(kp.PublicKey),
		}
	}
	return wallets
}

func (w wallet) sign(txEssence *TransactionEssence) *ED25519Signature {
	return NewED25519Signature(w.publicKey(), ed25519.Signature(w.privateKey().Sign(txEssence.Bytes())))
}

func (w wallet) unlockBlocks(txEssence *TransactionEssence) []UnlockBlock {
	return []UnlockBlock{NewSignatureUnlockBlock(w.sign(txEssence))}
}

func generateOutput(utxoDAG *UTXODAG, address Address) *SigLockedSingleOutput {
	output := NewSigLockedSingleOutput(100, address)
	output.SetID(NewOutputID(GenesisTransactionID, 1))
	utxoDAG.outputStorage.StoreIfAbsent(output)
	return output
}

func makeSimpleTransaction(utxoDAG *UTXODAG, a, b wallet, outputToSpend *SigLockedSingleOutput, store bool) (*Transaction, *SigLockedSingleOutput) {
	input := NewUTXOInput(outputToSpend.ID())
	output := NewSigLockedSingleOutput(100, b.address)

	txEssence := NewTransactionEssence(0, NewInputs(input), NewOutputs(output))

	tx := NewTransaction(txEssence, a.unlockBlocks(txEssence))

	outputToSpend.SetID(NewOutputID(tx.ID(), 0))

	if store {
		utxoDAG.outputStorage.StoreIfAbsent(outputToSpend)
	}

	return tx, output
}<|MERGE_RESOLUTION|>--- conflicted
+++ resolved
@@ -59,7 +59,7 @@
 	assert.True(t, utxoDAG.inputsInInvalidBranch(outputsMetadata))
 	assert.False(t, utxoDAG.inputsInInvalidBranch(outputsMetadata[1:]))
 }
-func TestTransactionInputs(t *testing.T) {
+func TestConsumedOutputs(t *testing.T) {
 	branchDAG, utxoDAG := setupDependencies(t)
 	defer branchDAG.Shutdown()
 
@@ -77,11 +77,7 @@
 
 	// testing when not storing the inputs
 	tx, _ = makeSimpleTransaction(utxoDAG, wallets[1], wallets[0], output, false)
-<<<<<<< HEAD
-	cachedInputs = utxoDAG.transactionInputs(tx)
-=======
 	cachedInputs = utxoDAG.consumedOutputs(tx)
->>>>>>> 0f6c655f
 	inputs = cachedInputs.Unwrap()
 
 	assert.Equal(t, nil, inputs[0])
@@ -107,11 +103,7 @@
 
 	// testing when not storing the inputs
 	tx, _ = makeSimpleTransaction(utxoDAG, wallets[1], wallets[0], output, false)
-<<<<<<< HEAD
-	cachedInputs = utxoDAG.transactionInputs(tx)
-=======
 	cachedInputs = utxoDAG.consumedOutputs(tx)
->>>>>>> 0f6c655f
 	inputs = cachedInputs.Unwrap()
 
 	assert.False(t, utxoDAG.inputsSolid(inputs))
